// Copyright 2016 Citra Emulator Project
// Licensed under GPLv2 or any later version
// Refer to the license.txt file included.

#include <SDL.h>
#include "emu_window_sdl2.h"
#include "input_common/keyboard.h"
#include "input_common/main.h"
#include "input_common/motion_emu.h"
#include "input_common/sdl/sdl.h"
#include "yuzu_cmd/emu_window/emu_window_sdl2.h"

void EmuWindow_SDL2::OnMouseMotion(s32 x, s32 y) {
    TouchMoved((unsigned)std::max(x, 0), (unsigned)std::max(y, 0));
    InputCommon::GetMotionEmu()->Tilt(x, y);
}

void EmuWindow_SDL2::OnMouseButton(u32 button, u8 state, s32 x, s32 y) {
    if (button == SDL_BUTTON_LEFT) {
        if (state == SDL_PRESSED) {
            TouchPressed((unsigned)std::max(x, 0), (unsigned)std::max(y, 0));
        } else {
            TouchReleased();
        }
    } else if (button == SDL_BUTTON_RIGHT) {
        if (state == SDL_PRESSED) {
            InputCommon::GetMotionEmu()->BeginTilt(x, y);
        } else {
            InputCommon::GetMotionEmu()->EndTilt();
        }
    }
}

std::pair<unsigned, unsigned> EmuWindow_SDL2::TouchToPixelPos(float touch_x, float touch_y) const {
    int w, h;
    SDL_GetWindowSize(render_window, &w, &h);

    touch_x *= w;
    touch_y *= h;

    return {static_cast<unsigned>(std::max(std::round(touch_x), 0.0f)),
            static_cast<unsigned>(std::max(std::round(touch_y), 0.0f))};
}

void EmuWindow_SDL2::OnFingerDown(float x, float y) {
    // TODO(NeatNit): keep track of multitouch using the fingerID and a dictionary of some kind
    // This isn't critical because the best we can do when we have that is to average them, like the
    // 3DS does

    const auto [px, py] = TouchToPixelPos(x, y);
    TouchPressed(px, py);
}

void EmuWindow_SDL2::OnFingerMotion(float x, float y) {
    const auto [px, py] = TouchToPixelPos(x, y);
    TouchMoved(px, py);
}

void EmuWindow_SDL2::OnFingerUp() {
    TouchReleased();
}

void EmuWindow_SDL2::OnKeyEvent(int key, u8 state) {
    if (state == SDL_PRESSED) {
        InputCommon::GetKeyboard()->PressKey(key);
    } else if (state == SDL_RELEASED) {
        InputCommon::GetKeyboard()->ReleaseKey(key);
    }
}

bool EmuWindow_SDL2::IsOpen() const {
    return is_open;
}

bool EmuWindow_SDL2::IsShown() const {
    return is_shown;
}

void EmuWindow_SDL2::OnResize() {
    int width, height;
    SDL_GetWindowSize(render_window, &width, &height);
    UpdateCurrentFramebufferLayout(width, height);
}

void EmuWindow_SDL2::Fullscreen() {
    if (SDL_SetWindowFullscreen(render_window, SDL_WINDOW_FULLSCREEN) == 0) {
        return;
    }

    LOG_ERROR(Frontend, "Fullscreening failed: {}", SDL_GetError());

    // Try a different fullscreening method
    LOG_INFO(Frontend, "Attempting to use borderless fullscreen...");
    if (SDL_SetWindowFullscreen(render_window, SDL_WINDOW_FULLSCREEN_DESKTOP) == 0) {
        return;
    }

    LOG_ERROR(Frontend, "Borderless fullscreening failed: {}", SDL_GetError());

    // Fallback algorithm: Maximise window.
    // Works on all systems (unless something is seriously wrong), so no fallback for this one.
    LOG_INFO(Frontend, "Falling back on a maximised window...");
    SDL_MaximizeWindow(render_window);
}

EmuWindow_SDL2::EmuWindow_SDL2(bool fullscreen) {
    // Initialize the window
    if (SDL_Init(SDL_INIT_VIDEO | SDL_INIT_JOYSTICK) < 0) {
        LOG_CRITICAL(Frontend, "Failed to initialize SDL2! Exiting...");
        exit(1);
    }
<<<<<<< HEAD
}

EmuWindow_SDL2::~EmuWindow_SDL2() {
    InputCommon::SDL::CloseSDLJoysticks();
=======

    InputCommon::Init();

    SDL_SetMainReady();

    SDL_GL_SetAttribute(SDL_GL_CONTEXT_MAJOR_VERSION, 4);
    SDL_GL_SetAttribute(SDL_GL_CONTEXT_MINOR_VERSION, 3);
    SDL_GL_SetAttribute(SDL_GL_CONTEXT_PROFILE_MASK, SDL_GL_CONTEXT_PROFILE_CORE);
    SDL_GL_SetAttribute(SDL_GL_DOUBLEBUFFER, 1);
    SDL_GL_SetAttribute(SDL_GL_RED_SIZE, 8);
    SDL_GL_SetAttribute(SDL_GL_GREEN_SIZE, 8);
    SDL_GL_SetAttribute(SDL_GL_BLUE_SIZE, 8);
    SDL_GL_SetAttribute(SDL_GL_ALPHA_SIZE, 0);

    std::string window_title = fmt::format("yuzu {} | {}-{}", Common::g_build_fullname,
                                           Common::g_scm_branch, Common::g_scm_desc);
    render_window =
        SDL_CreateWindow(window_title.c_str(),
                         SDL_WINDOWPOS_UNDEFINED, // x position
                         SDL_WINDOWPOS_UNDEFINED, // y position
                         Layout::ScreenUndocked::Width, Layout::ScreenUndocked::Height,
                         SDL_WINDOW_OPENGL | SDL_WINDOW_RESIZABLE | SDL_WINDOW_ALLOW_HIGHDPI);

    if (render_window == nullptr) {
        LOG_CRITICAL(Frontend, "Failed to create SDL2 window! {}", SDL_GetError());
        exit(1);
    }

    if (fullscreen) {
        Fullscreen();
    }

    gl_context = SDL_GL_CreateContext(render_window);

    if (gl_context == nullptr) {
        LOG_CRITICAL(Frontend, "Failed to create SDL2 GL context! {}", SDL_GetError());
        exit(1);
    }

    if (!gladLoadGLLoader(static_cast<GLADloadproc>(SDL_GL_GetProcAddress))) {
        LOG_CRITICAL(Frontend, "Failed to initialize GL functions! {}", SDL_GetError());
        exit(1);
    }

    if (!SupportsRequiredGLExtensions()) {
        LOG_CRITICAL(Frontend, "GPU does not support all required OpenGL extensions! Exiting...");
        exit(1);
    }

    OnResize();
    OnMinimalClientAreaChangeRequest(GetActiveConfig().min_client_area_size);
    SDL_PumpEvents();
    SDL_GL_SetSwapInterval(false);
    LOG_INFO(Frontend, "yuzu Version: {} | {}-{}", Common::g_build_fullname, Common::g_scm_branch,
             Common::g_scm_desc);
    Settings::LogSettings();

    DoneCurrent();
}

EmuWindow_SDL2::~EmuWindow_SDL2() {
    InputCommon::Shutdown();
    SDL_GL_DeleteContext(gl_context);
>>>>>>> 8dc2f01e
    SDL_Quit();
}

void EmuWindow_SDL2::PollEvents() {
    SDL_Event event;

    // SDL_PollEvent returns 0 when there are no more events in the event queue
    while (SDL_PollEvent(&event)) {
        switch (event.type) {
        case SDL_WINDOWEVENT:
            switch (event.window.event) {
            case SDL_WINDOWEVENT_SIZE_CHANGED:
            case SDL_WINDOWEVENT_RESIZED:
            case SDL_WINDOWEVENT_MAXIMIZED:
            case SDL_WINDOWEVENT_RESTORED:
                OnResize();
                break;
            case SDL_WINDOWEVENT_MINIMIZED:
            case SDL_WINDOWEVENT_EXPOSED:
                is_shown = event.window.event == SDL_WINDOWEVENT_EXPOSED;
                OnResize();
                break;
            case SDL_WINDOWEVENT_CLOSE:
                is_open = false;
                break;
            }
            break;
        case SDL_KEYDOWN:
        case SDL_KEYUP:
            OnKeyEvent(static_cast<int>(event.key.keysym.scancode), event.key.state);
            break;
        case SDL_MOUSEMOTION:
            // ignore if it came from touch
            if (event.button.which != SDL_TOUCH_MOUSEID)
                OnMouseMotion(event.motion.x, event.motion.y);
            break;
        case SDL_MOUSEBUTTONDOWN:
        case SDL_MOUSEBUTTONUP:
            // ignore if it came from touch
            if (event.button.which != SDL_TOUCH_MOUSEID) {
                OnMouseButton(event.button.button, event.button.state, event.button.x,
                              event.button.y);
            }
            break;
        case SDL_FINGERDOWN:
            OnFingerDown(event.tfinger.x, event.tfinger.y);
            break;
        case SDL_FINGERMOTION:
            OnFingerMotion(event.tfinger.x, event.tfinger.y);
            break;
        case SDL_FINGERUP:
            OnFingerUp();
            break;
        case SDL_QUIT:
            is_open = false;
            break;
        default:
            break;
        }
    }
}

void EmuWindow_SDL2::OnMinimalClientAreaChangeRequest(
    const std::pair<unsigned, unsigned>& minimal_size) {

    SDL_SetWindowMinimumSize(render_window, minimal_size.first, minimal_size.second);
}<|MERGE_RESOLUTION|>--- conflicted
+++ resolved
@@ -109,76 +109,12 @@
         LOG_CRITICAL(Frontend, "Failed to initialize SDL2! Exiting...");
         exit(1);
     }
-<<<<<<< HEAD
-}
-
-EmuWindow_SDL2::~EmuWindow_SDL2() {
-    InputCommon::SDL::CloseSDLJoysticks();
-=======
-
     InputCommon::Init();
-
     SDL_SetMainReady();
-
-    SDL_GL_SetAttribute(SDL_GL_CONTEXT_MAJOR_VERSION, 4);
-    SDL_GL_SetAttribute(SDL_GL_CONTEXT_MINOR_VERSION, 3);
-    SDL_GL_SetAttribute(SDL_GL_CONTEXT_PROFILE_MASK, SDL_GL_CONTEXT_PROFILE_CORE);
-    SDL_GL_SetAttribute(SDL_GL_DOUBLEBUFFER, 1);
-    SDL_GL_SetAttribute(SDL_GL_RED_SIZE, 8);
-    SDL_GL_SetAttribute(SDL_GL_GREEN_SIZE, 8);
-    SDL_GL_SetAttribute(SDL_GL_BLUE_SIZE, 8);
-    SDL_GL_SetAttribute(SDL_GL_ALPHA_SIZE, 0);
-
-    std::string window_title = fmt::format("yuzu {} | {}-{}", Common::g_build_fullname,
-                                           Common::g_scm_branch, Common::g_scm_desc);
-    render_window =
-        SDL_CreateWindow(window_title.c_str(),
-                         SDL_WINDOWPOS_UNDEFINED, // x position
-                         SDL_WINDOWPOS_UNDEFINED, // y position
-                         Layout::ScreenUndocked::Width, Layout::ScreenUndocked::Height,
-                         SDL_WINDOW_OPENGL | SDL_WINDOW_RESIZABLE | SDL_WINDOW_ALLOW_HIGHDPI);
-
-    if (render_window == nullptr) {
-        LOG_CRITICAL(Frontend, "Failed to create SDL2 window! {}", SDL_GetError());
-        exit(1);
-    }
-
-    if (fullscreen) {
-        Fullscreen();
-    }
-
-    gl_context = SDL_GL_CreateContext(render_window);
-
-    if (gl_context == nullptr) {
-        LOG_CRITICAL(Frontend, "Failed to create SDL2 GL context! {}", SDL_GetError());
-        exit(1);
-    }
-
-    if (!gladLoadGLLoader(static_cast<GLADloadproc>(SDL_GL_GetProcAddress))) {
-        LOG_CRITICAL(Frontend, "Failed to initialize GL functions! {}", SDL_GetError());
-        exit(1);
-    }
-
-    if (!SupportsRequiredGLExtensions()) {
-        LOG_CRITICAL(Frontend, "GPU does not support all required OpenGL extensions! Exiting...");
-        exit(1);
-    }
-
-    OnResize();
-    OnMinimalClientAreaChangeRequest(GetActiveConfig().min_client_area_size);
-    SDL_PumpEvents();
-    SDL_GL_SetSwapInterval(false);
-    LOG_INFO(Frontend, "yuzu Version: {} | {}-{}", Common::g_build_fullname, Common::g_scm_branch,
-             Common::g_scm_desc);
-    Settings::LogSettings();
-
-    DoneCurrent();
 }
 
 EmuWindow_SDL2::~EmuWindow_SDL2() {
     InputCommon::Shutdown();
-    SDL_GL_DeleteContext(gl_context);
->>>>>>> 8dc2f01e
     SDL_Quit();
 }
 
