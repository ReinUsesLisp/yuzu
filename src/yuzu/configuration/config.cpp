--- conflicted
+++ resolved
@@ -365,22 +365,18 @@
     qt_config->endGroup();
 
     qt_config->beginGroup("Renderer");
-<<<<<<< HEAD
     Settings::values.renderer_backend =
-        static_cast<Settings::RendererBackend>(qt_config->value("backend", 0).toInt());
-    Settings::values.renderer_debug = qt_config->value("debug", false).toBool();
-    Settings::values.vulkan_device = qt_config->value("vulkan_device", 0).toInt();
-    Settings::values.resolution_factor = qt_config->value("resolution_factor", 1.0).toFloat();
-    Settings::values.use_frame_limit = qt_config->value("use_frame_limit", true).toBool();
-    Settings::values.frame_limit = qt_config->value("frame_limit", 100).toInt();
-    Settings::values.use_disk_shader_cache =
-        qt_config->value("use_disk_shader_cache", false).toBool();
-=======
+        static_cast<Settings::RendererBackend>(ReadSetting("backend", 0).toInt());
+    Settings::values.renderer_debug = ReadSetting("debug", false).toBool();
+    Settings::values.vulkan_device = ReadSetting("vulkan_device", 0).toInt();
     Settings::values.resolution_factor = ReadSetting("resolution_factor", 1.0).toFloat();
     Settings::values.use_frame_limit = ReadSetting("use_frame_limit", true).toBool();
     Settings::values.frame_limit = ReadSetting("frame_limit", 100).toInt();
     Settings::values.use_disk_shader_cache = ReadSetting("use_disk_shader_cache", true).toBool();
->>>>>>> 8dc2f01e
+    Settings::values.resolution_factor = ReadSetting("resolution_factor", 1.0).toFloat();
+    Settings::values.use_frame_limit = ReadSetting("use_frame_limit", true).toBool();
+    Settings::values.frame_limit = ReadSetting("frame_limit", 100).toInt();
+    Settings::values.use_disk_shader_cache = ReadSetting("use_disk_shader_cache", true).toBool();
     Settings::values.use_accurate_gpu_emulation =
         ReadSetting("use_accurate_gpu_emulation", false).toBool();
     Settings::values.use_asynchronous_gpu_emulation =
@@ -654,16 +650,9 @@
     qt_config->endGroup();
 
     qt_config->beginGroup("Renderer");
-<<<<<<< HEAD
-    qt_config->setValue("backend", (int)Settings::values.renderer_backend);
-    qt_config->setValue("debug", Settings::values.renderer_debug);
-    qt_config->setValue("vulkan_device", Settings::values.vulkan_device);
-    qt_config->setValue("resolution_factor", (double)Settings::values.resolution_factor);
-    qt_config->setValue("use_frame_limit", Settings::values.use_frame_limit);
-    qt_config->setValue("frame_limit", Settings::values.frame_limit);
-    qt_config->setValue("use_disk_shader_cache", Settings::values.use_disk_shader_cache);
-    qt_config->setValue("use_accurate_gpu_emulation", Settings::values.use_accurate_gpu_emulation);
-=======
+    WriteSetting("backend", (int)Settings::values.renderer_backend, 0);
+    WriteSetting("debug", Settings::values.renderer_debug, false);
+    WriteSetting("vulkan_device", Settings::values.vulkan_device, 0);
     WriteSetting("resolution_factor", (double)Settings::values.resolution_factor, 1.0);
     WriteSetting("use_frame_limit", Settings::values.use_frame_limit, true);
     WriteSetting("frame_limit", Settings::values.frame_limit, 100);
@@ -671,7 +660,6 @@
     WriteSetting("use_accurate_gpu_emulation", Settings::values.use_accurate_gpu_emulation, false);
     WriteSetting("use_asynchronous_gpu_emulation", Settings::values.use_asynchronous_gpu_emulation,
                  false);
->>>>>>> 8dc2f01e
 
     // Cast to double because Qt's written float values are not human-readable
     WriteSetting("bg_red", (double)Settings::values.bg_red, 0.0);
