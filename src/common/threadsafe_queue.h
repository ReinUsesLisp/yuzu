--- conflicted
+++ resolved
@@ -48,14 +48,9 @@
         ElementPtr* new_ptr = new ElementPtr();
         write_ptr->next.store(new_ptr, std::memory_order_release);
         write_ptr = new_ptr;
-<<<<<<< HEAD
-        if (NeedSize)
-            size++;
-=======
         cv.notify_one();
 
         ++size;
->>>>>>> 94b27bb8
     }
 
     void Pop() {
@@ -120,13 +115,9 @@
 
     ElementPtr* write_ptr;
     ElementPtr* read_ptr;
-<<<<<<< HEAD
-    std::atomic<u32> size;
-=======
     std::atomic_size_t size{0};
     std::mutex cv_mutex;
     std::condition_variable cv;
->>>>>>> 94b27bb8
 };
 
 // a simple thread-safe,
