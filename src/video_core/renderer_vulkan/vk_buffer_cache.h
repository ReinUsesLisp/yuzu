// Copyright 2019 yuzu Emulator Project
// Licensed under GPLv2 or any later version
// Refer to the license.txt file included.

#pragma once

#include <memory>
#include <tuple>

#include "common/common_types.h"
#include "video_core/gpu.h"
#include "video_core/rasterizer_cache.h"
#include "video_core/renderer_vulkan/declarations.h"
#include "video_core/renderer_vulkan/vk_scheduler.h"

namespace Core {
class System;
}

namespace Vulkan {

class VKDevice;
class VKFence;
class VKMemoryManager;
class VKStreamBuffer;

class CachedBufferEntry final : public RasterizerCacheObject {
public:
    explicit CachedBufferEntry(VAddr cpu_addr, std::size_t size, u64 offset, std::size_t alignment,
                               u8* host_ptr);

    VAddr GetCpuAddr() const override {
        return cpu_addr;
    }

    std::size_t GetSizeInBytes() const override {
        return size;
    }

    std::size_t GetSize() const {
        return size;
    }

    u64 GetOffset() const {
        return offset;
    }

    std::size_t GetAlignment() const {
        return alignment;
    }

    // We do not have to flush this cache as things in it are never modified by us.
    void Flush() override {}

private:
    VAddr cpu_addr{};
    std::size_t size{};
    u64 offset{};
    std::size_t alignment{};
};

class VKBufferCache final : public RasterizerCache<std::shared_ptr<CachedBufferEntry>> {
public:
<<<<<<< HEAD
    explicit VKBufferCache(Core::System& system,
=======
    explicit VKBufferCache(Tegra::MemoryManager& tegra_memory_manager,
>>>>>>> 8dc2f01e
                           VideoCore::RasterizerInterface& rasterizer, const VKDevice& device,
                           VKMemoryManager& memory_manager, VKScheduler& scheduler, u64 size);
    ~VKBufferCache();

    /// Uploads data from a guest GPU address. Returns host's buffer offset where it's been
    /// allocated.
    u64 UploadMemory(Tegra::GPUVAddr gpu_addr, std::size_t size, u64 alignment = 4,
                     bool cache = true);

    /// Uploads from a host memory. Returns host's buffer offset where it's been allocated.
    u64 UploadHostMemory(const u8* raw_pointer, std::size_t size, u64 alignment = 4);

    /// Reserves memory to be used by host's CPU. Returns mapped address and offset.
    std::tuple<u8*, u64> ReserveMemory(std::size_t size, u64 alignment = 4);

    /// Reserves a region of memory to be used in subsequent upload/reserve operations.
    void Reserve(std::size_t max_size);

    /// Ensures that the set data is sent to the device.
    [[nodiscard]] VKExecutionContext Send(VKExecutionContext exctx);

    /// Returns the buffer cache handle.
    vk::Buffer GetBuffer() const {
        return buffer_handle;
    }

private:
    void AlignBuffer(std::size_t alignment);

    Core::System& system;

    std::unique_ptr<VKStreamBuffer> stream_buffer;
    vk::Buffer buffer_handle;

    u8* buffer_ptr = nullptr;
    u64 buffer_offset = 0;
    u64 buffer_offset_base = 0;
};

} // namespace Vulkan<|MERGE_RESOLUTION|>--- conflicted
+++ resolved
@@ -61,13 +61,9 @@
 
 class VKBufferCache final : public RasterizerCache<std::shared_ptr<CachedBufferEntry>> {
 public:
-<<<<<<< HEAD
-    explicit VKBufferCache(Core::System& system,
-=======
-    explicit VKBufferCache(Tegra::MemoryManager& tegra_memory_manager,
->>>>>>> 8dc2f01e
-                           VideoCore::RasterizerInterface& rasterizer, const VKDevice& device,
-                           VKMemoryManager& memory_manager, VKScheduler& scheduler, u64 size);
+    explicit VKBufferCache(Core::System& system, VideoCore::RasterizerInterface& rasterizer,
+                           const VKDevice& device, VKMemoryManager& memory_manager,
+                           VKScheduler& scheduler, u64 size);
     ~VKBufferCache();
 
     /// Uploads data from a guest GPU address. Returns host's buffer offset where it's been
