// Copyright 2018 yuzu Emulator Project
// Licensed under GPLv2 or any later version
// Refer to the license.txt file included.

#include <array>
#include <string>
#include <string_view>
#include <variant>

#include <fmt/format.h>

#include "common/alignment.h"
#include "common/assert.h"
#include "common/common_types.h"
#include "video_core/engines/maxwell_3d.h"
#include "video_core/renderer_opengl/gl_rasterizer.h"
#include "video_core/renderer_opengl/gl_shader_decompiler.h"
#include "video_core/shader/shader_ir.h"

<<<<<<< HEAD
#pragma optimize("", off)

namespace OpenGL::GLShader::Decompiler {
=======
namespace OpenGL::GLShader {
>>>>>>> 0f7dcd8a

using Tegra::Shader::Attribute;
using Tegra::Shader::Header;
using Tegra::Shader::IpaInterpMode;
using Tegra::Shader::IpaMode;
using Tegra::Shader::IpaSampleMode;
using Tegra::Shader::Register;
using namespace VideoCommon::Shader;

using Maxwell = Tegra::Engines::Maxwell3D::Regs;
using ShaderStage = Tegra::Engines::Maxwell3D::Regs::ShaderStage;
using Operation = const OperationNode&;

enum : u32 { POSITION_VARYING_LOCATION = 0, GENERIC_VARYING_START_LOCATION = 1 };
constexpr u32 MAX_CONSTBUFFER_ELEMENTS =
    static_cast<u32>(RasterizerOpenGL::MaxConstbufferSize) / (4 * sizeof(float));

enum class Type { Bool, Bool2, Float, Int, Uint, HalfFloat };

class ShaderWriter {
public:
    void AddExpression(std::string_view text) {
        DEBUG_ASSERT(scope >= 0);
        if (!text.empty()) {
            AppendIndentation();
        }
        shader_source += text;
    }

    void AddLine(std::string_view text) {
        AddExpression(text);
        AddNewLine();
    }

    void AddLine(char character) {
        DEBUG_ASSERT(scope >= 0);
        AppendIndentation();
        shader_source += character;
        AddNewLine();
    }

    void AddNewLine() {
        DEBUG_ASSERT(scope >= 0);
        shader_source += '\n';
    }

    std::string GenerateTemporal() {
        std::string temporal = "tmp";
        temporal += std::to_string(temporal_index++);
        return temporal;
    }

    std::string GetResult() {
        return std::move(shader_source);
    }

    s32 scope = 0;

private:
    void AppendIndentation() {
        shader_source.append(static_cast<std::size_t>(scope) * 4, ' ');
    }

    std::string shader_source;
    u32 temporal_index = 1;
};

/// Generates code to use for a swizzle operation.
static std::string GetSwizzle(u32 elem) {
    ASSERT(elem <= 3);
    std::string swizzle = ".";
    swizzle += "xyzw"[elem];
    return swizzle;
}

/// Translate topology
static std::string GetTopologyName(Tegra::Shader::OutputTopology topology) {
    switch (topology) {
    case Tegra::Shader::OutputTopology::PointList:
        return "points";
    case Tegra::Shader::OutputTopology::LineStrip:
        return "line_strip";
    case Tegra::Shader::OutputTopology::TriangleStrip:
        return "triangle_strip";
    default:
        UNIMPLEMENTED_MSG("Unknown output topology: {}", static_cast<u32>(topology));
        return "points";
    }
}

/// Returns true if an object has to be treated as precise
static bool IsPrecise(Operation operand) {
    const auto& meta = operand.GetMeta();

    if (std::holds_alternative<MetaArithmetic>(meta)) {
        return std::get<MetaArithmetic>(meta).precise;
    }
    if (std::holds_alternative<MetaHalfArithmetic>(meta)) {
        return std::get<MetaHalfArithmetic>(meta).precise;
    }
    return false;
}

static bool IsPrecise(Node node) {
    if (!std::holds_alternative<OperationNode>(*node)) {
        return false;
    }
    return IsPrecise(std::get<OperationNode>(*node));
}

class GLSLDecompiler final {
public:
    explicit GLSLDecompiler(const ShaderIR& ir, ShaderStage stage, std::string suffix)
        : ir{ir}, stage{stage}, suffix{suffix}, header{ir.GetHeader()} {}

    void Decompile() {
        DeclareVertex();
        DeclareGeometry();
        DeclareRegisters();
        DeclarePredicates();
        DeclareLocalMemory();
        DeclareInternalFlags();
        DeclareInputAttributes();
        DeclareOutputAttributes();
        DeclareConstantBuffers();
        DeclareSamplers();

        code.AddLine("void execute_" + suffix + "() {");
        ++code.scope;

        // VM's program counter
        const auto first_address = ir.GetBasicBlocks().begin()->first;
        code.AddLine("uint jmp_to = " + std::to_string(first_address) + "u;");

        // TODO(Subv): Figure out the actual depth of the flow stack, for now it seems
        // unlikely that shaders will use 20 nested SSYs and PBKs.
        constexpr u32 FLOW_STACK_SIZE = 20;
        code.AddLine(fmt::format("uint flow_stack[{}];", FLOW_STACK_SIZE));
        code.AddLine("uint flow_stack_top = 0u;");

        code.AddLine("while (true) {");
        ++code.scope;

        code.AddLine("switch (jmp_to) {");

        for (const auto& pair : ir.GetBasicBlocks()) {
            const auto [address, bb] = pair;
            code.AddLine(fmt::format("case 0x{:x}u: {{", address));
            ++code.scope;

            VisitBasicBlock(bb);

            --code.scope;
            code.AddLine('}');
        }

        code.AddLine("default: return;");
        code.AddLine('}');

        for (std::size_t i = 0; i < 2; ++i) {
            --code.scope;
            code.AddLine('}');
        }
    }

    std::string GetResult() {
        return code.GetResult();
    }

    ShaderEntries GetShaderEntries() const {
        ShaderEntries entries;
        for (const auto& cbuf : ir.GetConstantBuffers()) {
            ConstBufferEntry desc(cbuf.second, stage, GetConstBufferBlock(cbuf.first), cbuf.first);
            entries.const_buffers.push_back(desc);
        }
        for (const auto& sampler : ir.GetSamplers()) {
            SamplerEntry desc(sampler, stage, GetSampler(sampler));
            entries.samplers.push_back(desc);
        }
        entries.clip_distances = ir.GetClipDistances();
        entries.shader_length = ir.GetLength();
        return entries;
    }

private:
    using OperationDecompilerFn = std::string (GLSLDecompiler::*)(Operation);
    using OperationDecompilersArray =
        std::array<OperationDecompilerFn, static_cast<std::size_t>(OperationCode::Amount)>;

    void DeclareVertex() {
        if (stage != ShaderStage::Vertex)
            return;

        DeclareVertexRedeclarations();
    }

    void DeclareGeometry() {
        if (stage != ShaderStage::Geometry)
            return;

        const auto topology = GetTopologyName(header.common3.output_topology);
        const auto max_vertices = std::to_string(header.common4.max_output_vertices);
        code.AddLine("layout (" + topology + ", max_vertices = " + max_vertices + ") out;");
        code.AddNewLine();

        DeclareVertexRedeclarations();
    }

    void DeclareVertexRedeclarations() {
        bool clip_distances_declared = false;

        code.AddLine("out gl_PerVertex {");
        ++code.scope;

        code.AddLine("vec4 gl_Position;");

        for (const auto o : ir.GetOutputAttributes()) {
            if (o == Attribute::Index::PointSize)
                code.AddLine("float gl_PointSize;");
            if (!clip_distances_declared && (o == Attribute::Index::ClipDistances0123 ||
                                             o == Attribute::Index::ClipDistances4567)) {
                code.AddLine("float gl_ClipDistance[];");
                clip_distances_declared = true;
            }
        }

        --code.scope;
        code.AddLine("};");
        code.AddNewLine();
    }

    void DeclareRegisters() {
        const auto& registers = ir.GetRegisters();
        for (const u32 gpr : registers) {
            code.AddLine("float " + GetRegister(gpr) + " = 0;");
        }
        if (!registers.empty())
            code.AddNewLine();
    }

    void DeclarePredicates() {
        const auto& predicates = ir.GetPredicates();
        for (const auto pred : predicates) {
            code.AddLine("bool " + GetPredicate(pred) + " = false;");
        }
        if (!predicates.empty())
            code.AddNewLine();
    }

    void DeclareLocalMemory() {
        if (const u64 local_memory_size = header.GetLocalMemorySize(); local_memory_size > 0) {
            const auto element_count = Common::AlignUp(local_memory_size, 4) / 4;
            code.AddLine("float " + GetLocalMemory() + '[' + std::to_string(element_count) + "];");
            code.AddNewLine();
        }
    }

    void DeclareInternalFlags() {
        for (u32 flag = 0; flag < static_cast<u32>(InternalFlag::Amount); flag++) {
            const InternalFlag flag_code = static_cast<InternalFlag>(flag);
            code.AddLine("bool " + GetInternalFlag(flag_code) + " = false;");
        }
        code.AddNewLine();
    }

    std::string GetInputFlags(const IpaMode& input_mode) {
        const IpaSampleMode sample_mode = input_mode.sampling_mode;
        const IpaInterpMode interp_mode = input_mode.interpolation_mode;
        std::string out;

        switch (interp_mode) {
        case IpaInterpMode::Flat:
            out += "flat ";
            break;
        case IpaInterpMode::Linear:
            out += "noperspective ";
            break;
        case IpaInterpMode::Perspective:
            // Default, Smooth
            break;
        default:
            UNIMPLEMENTED_MSG("Unhandled IPA interp mode: {}", static_cast<u32>(interp_mode));
        }
        switch (sample_mode) {
        case IpaSampleMode::Centroid:
            // It can be implemented with the "centroid " keyword in GLSL
            UNIMPLEMENTED_MSG("Unimplemented IPA sampler mode centroid");
            break;
        case IpaSampleMode::Default:
            // Default, n/a
            break;
        default:
            UNIMPLEMENTED_MSG("Unimplemented IPA sampler mode: {}", static_cast<u32>(sample_mode));
        }
        return out;
    }

    void DeclareInputAttributes() {
        const auto& attributes = ir.GetInputAttributes();
        for (const auto element : attributes) {
            const Attribute::Index index = element.first;
            const IpaMode& input_mode = *element.second.begin();
            if (index < Attribute::Index::Attribute_0 || index > Attribute::Index::Attribute_31) {
                // Skip when it's not a generic attribute
                continue;
            }

            ASSERT(element.second.size() > 0);
            UNIMPLEMENTED_IF_MSG(element.second.size() > 1,
                                 "Multiple input flag modes are not supported in GLSL");

            // TODO(bunnei): Use proper number of elements for these
            u32 idx = static_cast<u32>(index) - static_cast<u32>(Attribute::Index::Attribute_0);
            if (stage != ShaderStage::Vertex) {
                // If inputs are varyings, add an offset
                idx += GENERIC_VARYING_START_LOCATION;
            }

            std::string attr = GetInputAttribute(index);
            if (stage == ShaderStage::Geometry) {
                attr = "gs_" + attr + "[]";
            }
            code.AddLine("layout (location = " + std::to_string(idx) + ") " +
                         GetInputFlags(input_mode) + "in vec4 " + attr + ';');
        }
        if (!attributes.empty())
            code.AddNewLine();
    }

    void DeclareOutputAttributes() {
        const auto& attributes = ir.GetOutputAttributes();
        for (const auto index : attributes) {
            if (index < Attribute::Index::Attribute_0 || index > Attribute::Index::Attribute_31) {
                // Skip when it's not a generic attribute
                continue;
            }
            // TODO(bunnei): Use proper number of elements for these
            const auto idx = static_cast<u32>(index) -
                             static_cast<u32>(Attribute::Index::Attribute_0) +
                             GENERIC_VARYING_START_LOCATION;
            code.AddLine("layout (location = " + std::to_string(idx) + ") out vec4 " +
                         GetOutputAttribute(index) + ';');
        }
        if (!attributes.empty())
            code.AddNewLine();
    }

    void DeclareConstantBuffers() {
        for (const auto& entry : ir.GetConstantBuffers()) {
            const auto [index, size] = entry;
            code.AddLine("layout (std140) uniform " + GetConstBufferBlock(index) + " {");
            code.AddLine("    vec4 " + GetConstBuffer(index) + "[MAX_CONSTBUFFER_ELEMENTS];");
            code.AddLine("};");
            code.AddNewLine();
        }
    }

    void DeclareSamplers() {
        const auto& samplers = ir.GetSamplers();
        for (const auto& sampler : samplers) {
            std::string sampler_type = [&]() {
                switch (sampler.GetType()) {
                case Tegra::Shader::TextureType::Texture1D:
                    return "sampler1D";
                case Tegra::Shader::TextureType::Texture2D:
                    return "sampler2D";
                case Tegra::Shader::TextureType::Texture3D:
                    return "sampler3D";
                case Tegra::Shader::TextureType::TextureCube:
                    return "samplerCube";
                default:
                    UNREACHABLE();
                    return "sampler2D";
                }
            }();
            if (sampler.IsArray())
                sampler_type += "Array";
            if (sampler.IsShadow())
                sampler_type += "Shadow";

            code.AddLine("uniform " + sampler_type + ' ' + GetSampler(sampler) + ';');
        }
        if (!samplers.empty())
            code.AddNewLine();
    }

    void VisitBasicBlock(const BasicBlock& bb) {
        for (const Node node : bb) {
            if (const std::string expr = Visit(node); !expr.empty()) {
                code.AddLine(expr);
            }
        }
    }

    std::string Visit(Node node) {
        if (const auto operation = std::get_if<OperationNode>(node)) {
            const auto operation_index = static_cast<std::size_t>(operation->GetCode());
            const auto decompiler = operation_decompilers[operation_index];
            if (decompiler == nullptr) {
                UNREACHABLE_MSG("Operation decompiler {} not defined", operation_index);
            }
            return (this->*decompiler)(*operation);

        } else if (const auto gpr = std::get_if<GprNode>(node)) {
            const u32 index = gpr->GetIndex();
            if (index == Register::ZeroIndex) {
                return "0";
            }
            return GetRegister(index);

        } else if (const auto immediate = std::get_if<ImmediateNode>(node)) {
            const u32 value = immediate->GetValue();
            if (value < 10) {
                // For eyecandy avoid using hex numbers on single digits
                return fmt::format("utof({}u)", immediate->GetValue());
            }
            return fmt::format("utof(0x{:x}u)", immediate->GetValue());

        } else if (const auto predicate = std::get_if<PredicateNode>(node)) {
            const auto value = [&]() -> std::string {
                switch (const auto index = predicate->GetIndex(); index) {
                case Tegra::Shader::Pred::UnusedIndex:
                    return "true";
                case Tegra::Shader::Pred::NeverExecute:
                    return "false";
                default:
                    return GetPredicate(index);
                }
            }();
            if (predicate->IsNegated()) {
                return "!(" + value + ')';
            }
            return value;

        } else if (const auto abuf = std::get_if<AbufNode>(node)) {
            const auto attribute = abuf->GetIndex();
            const auto element = abuf->GetElement();

            const auto GeometryPass = [&](const std::string& name) {
                if (stage == ShaderStage::Geometry && abuf->GetBuffer()) {
                    // TODO(Rodrigo): Guard geometry inputs against out of bound reads. Some games
                    // set an 0x80000000 index for those and the shader fails to build. Find out why
                    // this happens and what's its intent.
                    return "gs_" + name + "[ftou(" + Visit(abuf->GetBuffer()) +
                           ") % MAX_VERTEX_INPUT]";
                }
                return name;
            };

            switch (attribute) {
            case Attribute::Index::Position:
                if (stage != ShaderStage::Fragment) {
                    return GeometryPass("position") + GetSwizzle(element);
                } else {
                    return element == 3 ? "1.0f" : "gl_FragCoord" + GetSwizzle(element);
                }
            case Attribute::Index::PointCoord:
                switch (element) {
                case 0:
                    return "gl_PointCoord.x";
                case 1:
                    return "gl_PointCoord.y";
                case 2:
                case 3:
                    return "0";
                }
                UNREACHABLE();
                return "0";
            case Attribute::Index::TessCoordInstanceIDVertexID:
                // TODO(Subv): Find out what the values are for the first two elements when inside a
                // vertex shader, and what's the value of the fourth element when inside a Tess Eval
                // shader.
                ASSERT(stage == ShaderStage::Vertex);
                switch (element) {
                case 2:
                    // Config pack's first value is instance_id.
                    return "uintBitsToFloat(config_pack[0])";
                case 3:
                    return "uintBitsToFloat(gl_VertexID)";
                }
                UNIMPLEMENTED_MSG("Unmanaged TessCoordInstanceIDVertexID element={}", element);
                return "0";
            case Attribute::Index::FrontFacing:
                // TODO(Subv): Find out what the values are for the other elements.
                ASSERT(stage == ShaderStage::Fragment);
                switch (element) {
                case 3:
                    return "itof(gl_FrontFacing ? -1 : 0)";
                }
                UNIMPLEMENTED_MSG("Unmanaged FrontFacing element={}", element);
                return "0";
            default:
                if (attribute >= Attribute::Index::Attribute_0 &&
                    attribute <= Attribute::Index::Attribute_31) {
                    return GeometryPass(GetInputAttribute(attribute)) + GetSwizzle(element);
                }
                break;
            }
            UNIMPLEMENTED_MSG("Unhandled input attribute: {}", static_cast<u32>(attribute));

        } else if (const auto cbuf = std::get_if<CbufNode>(node)) {
            const Node offset = cbuf->GetOffset();
            if (const auto immediate = std::get_if<ImmediateNode>(offset)) {
                // Direct access
                const u32 offset_imm = immediate->GetValue();
                return fmt::format("{}[{}][{}]", GetConstBuffer(cbuf->GetIndex()), offset_imm / 4,
                                   offset_imm % 4);

            } else if (std::holds_alternative<OperationNode>(*offset)) {
                // Indirect access
                const std::string final_offset = code.GenerateTemporal();
                code.AddLine("uint " + final_offset + " = (ftou(" + Visit(offset) + ") / 4) & " +
                             std::to_string(MAX_CONSTBUFFER_ELEMENTS - 1) + ';');
                return fmt::format("{}[{} / 4][{} % 4]", GetConstBuffer(cbuf->GetIndex()),
                                   final_offset, final_offset);

            } else {
                UNREACHABLE_MSG("Unmanaged offset node type");
            }

        } else if (const auto lmem = std::get_if<LmemNode>(node)) {
            return fmt::format("{}[ftou({}) / 4]", GetLocalMemory(), Visit(lmem->GetAddress()));

        } else if (const auto internal_flag = std::get_if<InternalFlagNode>(node)) {
            return GetInternalFlag(internal_flag->GetFlag());

        } else if (const auto conditional = std::get_if<ConditionalNode>(node)) {
            // It's invalid to call conditional on nested nodes, use an operation instead
            code.AddLine("if (" + Visit(conditional->GetCondition()) + ") {");
            ++code.scope;

            VisitBasicBlock(conditional->GetCode());

            --code.scope;
            code.AddLine('}');
            return {};

        } else if (const auto comment = std::get_if<CommentNode>(node)) {
            return "// " + comment->GetText();
        }
        UNREACHABLE();
        return {};
    }

    std::string ApplyPrecise(Operation operation, const std::string& value) {
        if (!IsPrecise(operation)) {
            return value;
        }
        // There's a bug in NVidia's proprietary drivers that makes precise fail on fragment shaders
        const std::string precise = stage != ShaderStage::Fragment ? "precise " : "";

        const std::string temporal = code.GenerateTemporal();
        code.AddLine(precise + "float " + temporal + " = " + value + ';');
        return temporal;
    }

    std::string VisitOperand(Operation operation, std::size_t operand_index) {
        const auto& operand = operation[operand_index];
        const bool parent_precise = IsPrecise(operation);
        const bool child_precise = IsPrecise(operand);
        const bool child_trivial = !std::holds_alternative<OperationNode>(*operand);
        if (!parent_precise || child_precise || child_trivial) {
            return Visit(operand);
        }

        const std::string temporal = code.GenerateTemporal();
        code.AddLine("float " + temporal + " = " + Visit(operand) + ';');
        return temporal;
    }

    std::string VisitOperand(Operation operation, std::size_t operand_index, Type type) {
        std::string value = VisitOperand(operation, operand_index);

        switch (type) {
        case Type::Bool:
        case Type::Bool2:
        case Type::Float:
            return value;
        case Type::Int:
            return "ftoi(" + value + ')';
        case Type::Uint:
            return "ftou(" + value + ')';
        case Type::HalfFloat:
            if (!std::holds_alternative<MetaHalfArithmetic>(operation.GetMeta())) {
                value = "toHalf2(" + value + ')';
            }

            const auto& half_meta = std::get<MetaHalfArithmetic>(operation.GetMeta());
            switch (half_meta.types.at(operand_index)) {
            case Tegra::Shader::HalfType::H0_H1:
                return "toHalf2(" + value + ')';
            case Tegra::Shader::HalfType::F32:
                return "vec2(" + value + ')';
            case Tegra::Shader::HalfType::H0_H0:
                return "vec2(toHalf2(" + value + ")[0])";
            case Tegra::Shader::HalfType::H1_H1:
                return "vec2(toHalf2(" + value + ")[1])";
            }
        }
        UNREACHABLE();
        return value;
    }

    std::string BitwiseCastResult(std::string value, Type type, bool needs_parenthesis = false) {
        switch (type) {
        case Type::Bool:
        case Type::Float:
            if (needs_parenthesis) {
                return '(' + value + ')';
            }
            return value;
        case Type::Int:
            return "itof(" + value + ')';
        case Type::Uint:
            return "utof(" + value + ')';
        case Type::HalfFloat:
            return "fromHalf2(" + value + ')';
        }
        UNREACHABLE();
        return value;
    }

    std::string GenerateUnary(Operation operation, const std::string& func, Type result_type,
                              Type type_a, bool needs_parenthesis = true) {
        return ApplyPrecise(operation,
                            BitwiseCastResult(func + '(' + VisitOperand(operation, 0, type_a) + ')',
                                              result_type, needs_parenthesis));
    }

    std::string GenerateBinaryInfix(Operation operation, const std::string& func, Type result_type,
                                    Type type_a, Type type_b) {
        const std::string op_a = VisitOperand(operation, 0, type_a);
        const std::string op_b = VisitOperand(operation, 1, type_b);

        return ApplyPrecise(
            operation, BitwiseCastResult('(' + op_a + ' ' + func + ' ' + op_b + ')', result_type));
    }

    std::string GenerateBinaryCall(Operation operation, const std::string& func, Type result_type,
                                   Type type_a, Type type_b) {
        const std::string op_a = VisitOperand(operation, 0, type_a);
        const std::string op_b = VisitOperand(operation, 1, type_b);

        return ApplyPrecise(operation,
                            BitwiseCastResult(func + '(' + op_a + ", " + op_b + ')', result_type));
    }

    std::string GenerateTernary(Operation operation, const std::string& func, Type result_type,
                                Type type_a, Type type_b, Type type_c) {
        const std::string op_a = VisitOperand(operation, 0, type_a);
        const std::string op_b = VisitOperand(operation, 1, type_b);
        const std::string op_c = VisitOperand(operation, 2, type_c);

        return ApplyPrecise(
            operation,
            BitwiseCastResult(func + '(' + op_a + ", " + op_b + ", " + op_c + ')', result_type));
    }

    std::string GenerateQuaternary(Operation operation, const std::string& func, Type result_type,
                                   Type type_a, Type type_b, Type type_c, Type type_d) {
        const std::string op_a = VisitOperand(operation, 0, type_a);
        const std::string op_b = VisitOperand(operation, 1, type_b);
        const std::string op_c = VisitOperand(operation, 2, type_c);
        const std::string op_d = VisitOperand(operation, 3, type_d);

        return ApplyPrecise(operation, BitwiseCastResult(func + '(' + op_a + ", " + op_b + ", " +
                                                             op_c + ", " + op_d + ')',
                                                         result_type));
    }

    std::string GenerateTexture(Operation operation, const std::string& func,
                                std::string extra_cast(std::string) = nullptr) {
        constexpr std::array<const char*, 4> coord_constructors = {"float", "vec2", "vec3", "vec4"};

        const auto& meta = std::get<MetaTexture>(operation.GetMeta());
        const auto count = static_cast<u32>(operation.GetOperandsCount());

        std::string expr = func;
        expr += '(';
        expr += GetSampler(meta.sampler);
        expr += ", ";

        expr += coord_constructors[meta.coords_count - 1];
        expr += '(';
        for (u32 i = 0; i < count; ++i) {
            const bool is_extra = i >= meta.coords_count;
            const bool is_array = i == meta.array_index;

            std::string operand = Visit(operation[i]);
            if (is_extra && extra_cast != nullptr) {
                operand = extra_cast(operand);
            }
            if (is_array) {
                ASSERT(!is_extra);
                operand = "float(ftoi(" + operand + "))";
            }
            expr += operand;
            if (i + 1 == meta.coords_count) {
                expr += ')';
            }
            if (i + 1 < count) {
                expr += ", ";
            }
        }
        expr += ')';
        return expr;
    }

    std::string Assign(Operation operation) {
        const Node dest = operation[0];
        const Node src = operation[1];

        std::string target;
        if (const auto gpr = std::get_if<GprNode>(dest)) {
            if (gpr->GetIndex() == Register::ZeroIndex) {
                // Writing to Register::ZeroIndex is a no op
                return {};
            }
            target = GetRegister(gpr->GetIndex());

        } else if (const auto abuf = std::get_if<AbufNode>(dest)) {
            target = [&]() -> std::string {
                switch (const auto attribute = abuf->GetIndex(); abuf->GetIndex()) {
                case Attribute::Index::Position:
                    return "position" + GetSwizzle(abuf->GetElement());
                case Attribute::Index::PointSize:
                    return "gl_PointSize";
                case Attribute::Index::ClipDistances0123:
                    return "gl_ClipDistance[" + std::to_string(abuf->GetElement()) + ']';
                case Attribute::Index::ClipDistances4567:
                    return "gl_ClipDistance[" + std::to_string(abuf->GetElement() + 4) + ']';
                default:
                    if (attribute >= Attribute::Index::Attribute_0 &&
                        attribute <= Attribute::Index::Attribute_31) {
                        return GetOutputAttribute(attribute) + GetSwizzle(abuf->GetElement());
                    }
                    UNIMPLEMENTED_MSG("Unhandled output attribute: {}",
                                      static_cast<u32>(attribute));
                    return "0";
                }
            }();

        } else if (const auto lmem = std::get_if<LmemNode>(dest)) {
            target = GetLocalMemory() + "[ftou(" + Visit(lmem->GetAddress()) + ") / 4]";

        } else {
            UNREACHABLE_MSG("Assign called without a proper target");
        }

        code.AddLine(target + " = " + Visit(src) + ';');
        return {};
    }

    std::string Composite(Operation operation) {
        std::string value = "vec4(";
        for (std::size_t i = 0; i < 4; ++i) {
            value += Visit(operation[i]);
            if (i < 3)
                value += ", ";
        }
        value += ')';
        return value;
    }

    template <Type type>
    std::string Add(Operation operation) {
        return GenerateBinaryInfix(operation, "+", type, type, type);
    }

    template <Type type>
    std::string Mul(Operation operation) {
        return GenerateBinaryInfix(operation, "*", type, type, type);
    }

    template <Type type>
    std::string Div(Operation operation) {
        return GenerateBinaryInfix(operation, "/", type, type, type);
    }

    template <Type type>
    std::string Fma(Operation operation) {
        return GenerateTernary(operation, "fma", type, type, type, type);
    }

    template <Type type>
    std::string Negate(Operation operation) {
        return GenerateUnary(operation, "-", type, type, true);
    }

    template <Type type>
    std::string Absolute(Operation operation) {
        return GenerateUnary(operation, "abs", type, type, false);
    }

    std::string FClamp(Operation operation) {
        return GenerateTernary(operation, "clamp", Type::Float, Type::Float, Type::Float,
                               Type::Float);
    }

    template <Type type>
    std::string Min(Operation operation) {
        return GenerateBinaryCall(operation, "min", type, type, type);
    }

    template <Type type>
    std::string Max(Operation operation) {
        return GenerateBinaryCall(operation, "max", type, type, type);
    }

    std::string Select(Operation operation) {
        const std::string condition = Visit(operation[0]);
        const std::string true_case = Visit(operation[1]);
        const std::string false_case = Visit(operation[2]);
        return ApplyPrecise(operation,
                            '(' + condition + " ? " + true_case + " : " + false_case + ')');
    }

    std::string FCos(Operation operation) {
        return GenerateUnary(operation, "cos", Type::Float, Type::Float, false);
    }

    std::string FSin(Operation operation) {
        return GenerateUnary(operation, "sin", Type::Float, Type::Float, false);
    }

    std::string FExp2(Operation operation) {
        return GenerateUnary(operation, "exp2", Type::Float, Type::Float, false);
    }

    std::string FLog2(Operation operation) {
        return GenerateUnary(operation, "log2", Type::Float, Type::Float, false);
    }

    std::string FInverseSqrt(Operation operation) {
        return GenerateUnary(operation, "inversesqrt", Type::Float, Type::Float, false);
    }

    std::string FSqrt(Operation operation) {
        return GenerateUnary(operation, "sqrt", Type::Float, Type::Float, false);
    }

    std::string FRoundEven(Operation operation) {
        return GenerateUnary(operation, "roundEven", Type::Float, Type::Float, false);
    }

    std::string FFloor(Operation operation) {
        return GenerateUnary(operation, "floor", Type::Float, Type::Float, false);
    }

    std::string FCeil(Operation operation) {
        return GenerateUnary(operation, "ceil", Type::Float, Type::Float, false);
    }

    std::string FTrunc(Operation operation) {
        return GenerateUnary(operation, "trunc", Type::Float, Type::Float, false);
    }

    template <Type type>
    std::string FCastInteger(Operation operation) {
        return GenerateUnary(operation, "float", Type::Float, type, false);
    }

    std::string ICastFloat(Operation operation) {
        return GenerateUnary(operation, "int", Type::Int, Type::Float, false);
    }

    std::string ICastUnsigned(Operation operation) {
        return GenerateUnary(operation, "int", Type::Int, Type::Uint, false);
    }

    template <Type type>
    std::string LogicalShiftLeft(Operation operation) {
        return GenerateBinaryInfix(operation, "<<", type, type, Type::Uint);
    }

    std::string ILogicalShiftRight(Operation operation) {
        const std::string op_a = VisitOperand(operation, 0, Type::Uint);
        const std::string op_b = VisitOperand(operation, 1, Type::Uint);

        return ApplyPrecise(operation,
                            BitwiseCastResult("int(" + op_a + " >> " + op_b + ')', Type::Int));
    }

    std::string IArithmeticShiftRight(Operation operation) {
        return GenerateBinaryInfix(operation, ">>", Type::Int, Type::Int, Type::Uint);
    }

    template <Type type>
    std::string BitwiseAnd(Operation operation) {
        return GenerateBinaryInfix(operation, "&", type, type, type);
    }

    template <Type type>
    std::string BitwiseOr(Operation operation) {
        return GenerateBinaryInfix(operation, "|", type, type, type);
    }

    template <Type type>
    std::string BitwiseXor(Operation operation) {
        return GenerateBinaryInfix(operation, "^", type, type, type);
    }

    template <Type type>
    std::string BitwiseNot(Operation operation) {
        return GenerateUnary(operation, "~", type, type, false);
    }

    std::string UCastFloat(Operation operation) {
        return GenerateUnary(operation, "uint", Type::Uint, Type::Float, false);
    }

    std::string UCastSigned(Operation operation) {
        return GenerateUnary(operation, "uint", Type::Uint, Type::Int, false);
    }

    std::string UShiftRight(Operation operation) {
        return GenerateBinaryInfix(operation, ">>", Type::Uint, Type::Uint, Type::Uint);
    }

    template <Type type>
    std::string BitfieldInsert(Operation operation) {
        return GenerateQuaternary(operation, "bitfieldInsert", type, type, type, Type::Int,
                                  Type::Int);
    }

    template <Type type>
    std::string BitfieldExtract(Operation operation) {
        return GenerateTernary(operation, "bitfieldExtract", type, type, Type::Int, Type::Int);
    }

    template <Type type>
    std::string BitCount(Operation operation) {
        return GenerateUnary(operation, "bitCount", type, type, false);
    }

    std::string HNegate(Operation operation) {
        const auto GetNegate = [&](std::size_t index) -> std::string {
            return VisitOperand(operation, index, Type::Bool) + " ? -1 : 1";
        };
        const std::string value = '(' + VisitOperand(operation, 0, Type::HalfFloat) + " * vec2(" +
                                  GetNegate(1) + ", " + GetNegate(2) + "))";
        return BitwiseCastResult(value, Type::HalfFloat);
    }

    std::string HMergeF32(Operation operation) {
        return "float(toHalf2(" + Visit(operation[0]) + ")[0])";
    }

    std::string HMergeH0(Operation operation) {
        return "fromHalf2(vec2(toHalf2(" + Visit(operation[0]) + ")[1], toHalf2(" +
               Visit(operation[1]) + ")[0]))";
    }

    std::string HMergeH1(Operation operation) {
        return "fromHalf2(vec2(toHalf2(" + Visit(operation[0]) + ")[0], toHalf2(" +
               Visit(operation[1]) + ")[1]))";
    }

    std::string HPack2(Operation operation) {
        return "utof(packHalf2x16(vec2(" + Visit(operation[0]) + ", " + Visit(operation[1]) + ")))";
    }

    template <Type type>
    std::string LogicalLessThan(Operation operation) {
        return GenerateBinaryInfix(operation, "<", Type::Bool, type, type);
    }

    template <Type type>
    std::string LogicalEqual(Operation operation) {
        return GenerateBinaryInfix(operation, "==", Type::Bool, type, type);
    }

    template <Type type>
    std::string LogicalLessEqual(Operation operation) {
        return GenerateBinaryInfix(operation, "<=", Type::Bool, type, type);
    }

    template <Type type>
    std::string LogicalGreaterThan(Operation operation) {
        return GenerateBinaryInfix(operation, ">", Type::Bool, type, type);
    }

    template <Type type>
    std::string LogicalNotEqual(Operation operation) {
        return GenerateBinaryInfix(operation, "!=", Type::Bool, type, type);
    }

    template <Type type>
    std::string LogicalGreaterEqual(Operation operation) {
        return GenerateBinaryInfix(operation, ">=", Type::Bool, type, type);
    }

    std::string LogicalFIsNan(Operation operation) {
        return GenerateUnary(operation, "isnan", Type::Bool, Type::Float, false);
    }

    std::string LogicalAssign(Operation operation) {
        const Node dest = operation[0];
        const Node src = operation[1];

        std::string target;

        if (const auto pred = std::get_if<PredicateNode>(dest)) {
            ASSERT_MSG(!pred->IsNegated(), "Negating logical assignment");

            const auto index = pred->GetIndex();
            switch (index) {
            case Tegra::Shader::Pred::NeverExecute:
            case Tegra::Shader::Pred::UnusedIndex:
                // Writing to these predicates is a no-op
                return {};
            }
            target = GetPredicate(index);
        } else if (const auto flag = std::get_if<InternalFlagNode>(dest)) {
            target = GetInternalFlag(flag->GetFlag());
        }

        code.AddLine(target + " = " + Visit(src) + ';');
        return {};
    }

    std::string LogicalAnd(Operation operation) {
        return GenerateBinaryInfix(operation, "&&", Type::Bool, Type::Bool, Type::Bool);
    }

    std::string LogicalOr(Operation operation) {
        return GenerateBinaryInfix(operation, "||", Type::Bool, Type::Bool, Type::Bool);
    }

    std::string LogicalXor(Operation operation) {
        return GenerateBinaryInfix(operation, "^^", Type::Bool, Type::Bool, Type::Bool);
    }

    std::string LogicalNegate(Operation operation) {
        return GenerateUnary(operation, "!", Type::Bool, Type::Bool, false);
    }

    std::string LogicalPick2(Operation operation) {
        const std::string pair = VisitOperand(operation, 0, Type::Bool2);
        return pair + '[' + VisitOperand(operation, 1, Type::Uint) + ']';
    }

    std::string LogicalAll2(Operation operation) {
        return GenerateUnary(operation, "all", Type::Bool, Type::Bool2);
    }

    std::string LogicalAny2(Operation operation) {
        return GenerateUnary(operation, "any", Type::Bool, Type::Bool2);
    }

    std::string Logical2HLessThan(Operation operation) {
        return GenerateBinaryCall(operation, "lessThan", Type::Bool2, Type::HalfFloat,
                                  Type::HalfFloat);
    }

    std::string Logical2HEqual(Operation operation) {
        return GenerateBinaryCall(operation, "equal", Type::Bool2, Type::HalfFloat,
                                  Type::HalfFloat);
    }

    std::string Logical2HLessEqual(Operation operation) {
        return GenerateBinaryCall(operation, "lessThanEqual", Type::Bool2, Type::HalfFloat,
                                  Type::HalfFloat);
    }

    std::string Logical2HGreaterThan(Operation operation) {
        return GenerateBinaryCall(operation, "greaterThan", Type::Bool2, Type::HalfFloat,
                                  Type::HalfFloat);
    }

    std::string Logical2HNotEqual(Operation operation) {
        return GenerateBinaryCall(operation, "notEqual", Type::Bool2, Type::HalfFloat,
                                  Type::HalfFloat);
    }

    std::string Logical2HGreaterEqual(Operation operation) {
        return GenerateBinaryCall(operation, "greaterThanEqual", Type::Bool2, Type::HalfFloat,
                                  Type::HalfFloat);
    }

    std::string F4Texture(Operation operation) {
        const auto meta = std::get<MetaTexture>(operation.GetMeta());
        std::string expr = GenerateTexture(operation, "texture");
        if (meta.sampler.IsShadow()) {
            expr = "vec4(" + expr + ')';
        }
        return expr + GetSwizzle(meta.element);
    }

    std::string F4TextureLod(Operation operation) {
        const auto meta = std::get<MetaTexture>(operation.GetMeta());
        std::string expr = GenerateTexture(operation, "textureLod");
        if (meta.sampler.IsShadow()) {
            expr = "vec4(" + expr + ')';
        }
        return expr + GetSwizzle(meta.element);
    }

    std::string F4TextureGather(Operation operation) {
        const auto meta = std::get<MetaTexture>(operation.GetMeta());

        std::string expr;
        if (meta.sampler.IsShadow()) {
            expr = GenerateTexture(operation, "textureGather",
                                   [](std::string ref_z) { return ref_z; });
        } else {
            expr = GenerateTexture(operation, "textureGather",
                                   [](std::string comp) { return "ftoi(" + comp + ')'; });
        }
        return expr + GetSwizzle(meta.element);
    }

    std::string F4TextureQueryDimensions(Operation operation) {
        const auto& meta = std::get<MetaTexture>(operation.GetMeta());
        const std::string sampler = GetSampler(meta.sampler);
        const std::string lod = VisitOperand(operation, 0, Type::Int);

        switch (meta.element) {
        case 0:
        case 1:
            return "textureSize(" + sampler + ", " + lod + ')' + GetSwizzle(meta.element);
        case 2:
            return "0";
        case 3:
            return "textureQueryLevels(" + sampler + ')';
        }
        UNREACHABLE();
        return "0";
    }

    std::string F4TextureQueryLod(Operation operation) {
        const auto& meta = std::get<MetaTexture>(operation.GetMeta());
        if (meta.element < 2) {
            return "itof(int((" + GenerateTexture(operation, "textureQueryLod") + " * vec2(256))" +
                   GetSwizzle(meta.element) + "))";
        }
        return "0";
    }

    std::string F4TexelFetch(Operation operation) {
        constexpr std::array<const char*, 4> constructors = {"int", "ivec2", "ivec3", "ivec4"};
        const auto& meta = std::get<MetaTexture>(operation.GetMeta());
        const auto count = static_cast<u32>(operation.GetOperandsCount());

        std::string expr = "texelFetch(";
        expr += GetSampler(meta.sampler);
        expr += ", ";

        expr += constructors[meta.coords_count - 1];
        expr += '(';
        for (u32 i = 0; i < count; ++i) {
            expr += VisitOperand(operation, i, Type::Int);

            if (i + 1 == meta.coords_count) {
                expr += ')';
            }
            if (i + 1 < count) {
                expr += ", ";
            }
        }
        expr += ')';
        return expr + GetSwizzle(meta.element);
    }

    std::string Branch(Operation operation) {
        const auto target = std::get<ImmediateNode>(*operation[0]);
        code.AddLine(fmt::format("jmp_to = 0x{:x}u;", target.GetValue()));
        code.AddLine("break;");
        return {};
    }

    std::string PushFlowStack(Operation operation) {
        const auto target = std::get<ImmediateNode>(*operation[0]);
        code.AddLine(fmt::format("flow_stack[flow_stack_top] = 0x{:x}u;", target.GetValue()));
        code.AddLine("flow_stack_top++;");
        return {};
    }

    std::string PopFlowStack(Operation operation) {
        code.AddLine("flow_stack_top--;");
        code.AddLine("jmp_to = flow_stack[flow_stack_top];");
        code.AddLine("break;");
        return {};
    }

    std::string Exit(Operation operation) {
        if (stage != ShaderStage::Fragment) {
            code.AddLine("return;");
            return {};
        }
        const auto& used_registers = ir.GetRegisters();
        const auto SafeGetRegister = [&](u32 reg) -> std::string {
            // TODO(Rodrigo): Replace with contains once C++20 releases
            if (used_registers.find(reg) != used_registers.end()) {
                return GetRegister(reg);
            }
            return "0.0f";
        };

<<<<<<< HEAD
                if (opcode->get().GetId() == OpCode::Id::IADD3_R) {
                    apply_height(instr.iadd3.height_a, op_a);
                    apply_height(instr.iadd3.height_b, op_b);
                    apply_height(instr.iadd3.height_c, op_c);
                }

                if (instr.iadd3.neg_a)
                    op_a = "-(" + op_a + ')';

                if (instr.iadd3.neg_b)
                    op_b = "-(" + op_b + ')';

                if (instr.iadd3.neg_c)
                    op_c = "-(" + op_c + ')';

                std::string result;
                if (opcode->get().GetId() == OpCode::Id::IADD3_R) {
                    switch (instr.iadd3.mode) {
                    case Tegra::Shader::IAdd3Mode::RightShift:
                        // TODO(tech4me): According to
                        // https://envytools.readthedocs.io/en/latest/hw/graph/maxwell/cuda/int.html?highlight=iadd3
                        // The addition between op_a and op_b should be done in uint33, more
                        // investigation required
                        result = "(((" + op_a + " + " + op_b + ") >> 16) + " + op_c + ')';
                        break;
                    case Tegra::Shader::IAdd3Mode::LeftShift:
                        result = "(((" + op_a + " + " + op_b + ") << 16) + " + op_c + ')';
                        break;
                    default:
                        result = '(' + op_a + " + " + op_b + " + " + op_c + ')';
                        break;
                    }
                } else {
                    result = '(' + op_a + " + " + op_b + " + " + op_c + ')';
                }

                regs.SetRegisterToInteger(instr.gpr0, true, 0, result, 1, 1);
                break;
            }
            case OpCode::Id::ISCADD_C:
            case OpCode::Id::ISCADD_R:
            case OpCode::Id::ISCADD_IMM: {
                UNIMPLEMENTED_IF_MSG(instr.generates_cc,
                                     "Condition codes generation in ISCADD is not implemented");

                if (instr.alu_integer.negate_a)
                    op_a = "-(" + op_a + ')';

                if (instr.alu_integer.negate_b)
                    op_b = "-(" + op_b + ')';

                const std::string shift = std::to_string(instr.alu_integer.shift_amount.Value());

                regs.SetRegisterToInteger(instr.gpr0, true, 0,
                                          "((" + op_a + " << " + shift + ") + " + op_b + ')', 1, 1);
                break;
            }
            case OpCode::Id::POPC_C:
            case OpCode::Id::POPC_R:
            case OpCode::Id::POPC_IMM: {
                if (instr.popc.invert) {
                    op_b = "~(" + op_b + ')';
                }
                regs.SetRegisterToInteger(instr.gpr0, true, 0, "bitCount(" + op_b + ')', 1, 1);
                break;
            }
            case OpCode::Id::SEL_C:
            case OpCode::Id::SEL_R:
            case OpCode::Id::SEL_IMM: {
                const std::string condition =
                    GetPredicateCondition(instr.sel.pred, instr.sel.neg_pred != 0);
                regs.SetRegisterToInteger(instr.gpr0, true, 0,
                                          '(' + condition + ") ? " + op_a + " : " + op_b, 1, 1);
                break;
            }
            case OpCode::Id::LOP_C:
            case OpCode::Id::LOP_R:
            case OpCode::Id::LOP_IMM: {
                UNIMPLEMENTED_IF_MSG(instr.generates_cc,
                                     "Condition codes generation in LOP is not implemented");

                if (instr.alu.lop.invert_a)
                    op_a = "~(" + op_a + ')';

                if (instr.alu.lop.invert_b)
                    op_b = "~(" + op_b + ')';

                WriteLogicOperation(instr.gpr0, instr.alu.lop.operation, op_a, op_b,
                                    instr.alu.lop.pred_result_mode, instr.alu.lop.pred48);
                break;
            }
            case OpCode::Id::LOP3_C:
            case OpCode::Id::LOP3_R:
            case OpCode::Id::LOP3_IMM: {
                UNIMPLEMENTED_IF_MSG(instr.generates_cc,
                                     "Condition codes generation in LOP3 is not implemented");

                const std::string op_c = regs.GetRegisterAsInteger(instr.gpr39);
                std::string lut;

                if (opcode->get().GetId() == OpCode::Id::LOP3_R) {
                    lut = '(' + std::to_string(instr.alu.lop3.GetImmLut28()) + ')';
                } else {
                    lut = '(' + std::to_string(instr.alu.lop3.GetImmLut48()) + ')';
                }

                WriteLop3Instruction(instr.gpr0, op_a, op_b, op_c, lut);
                break;
            }
            case OpCode::Id::IMNMX_C:
            case OpCode::Id::IMNMX_R:
            case OpCode::Id::IMNMX_IMM: {
                UNIMPLEMENTED_IF(instr.imnmx.exchange != Tegra::Shader::IMinMaxExchange::None);
                UNIMPLEMENTED_IF_MSG(instr.generates_cc,
                                     "Condition codes generation in IMNMX is not implemented");

                const std::string condition =
                    GetPredicateCondition(instr.imnmx.pred, instr.imnmx.negate_pred != 0);
                const std::string parameters = op_a + ',' + op_b;
                regs.SetRegisterToInteger(instr.gpr0, instr.imnmx.is_signed, 0,
                                          '(' + condition + ") ? min(" + parameters + ") : max(" +
                                              parameters + ')',
                                          1, 1);
                break;
            }
            case OpCode::Id::LEA_R2:
            case OpCode::Id::LEA_R1:
            case OpCode::Id::LEA_IMM:
            case OpCode::Id::LEA_RZ:
            case OpCode::Id::LEA_HI: {
                std::string op_c;

                switch (opcode->get().GetId()) {
                case OpCode::Id::LEA_R2: {
                    op_a = regs.GetRegisterAsInteger(instr.gpr20);
                    op_b = regs.GetRegisterAsInteger(instr.gpr39);
                    op_c = std::to_string(instr.lea.r2.entry_a);
                    break;
                }

                case OpCode::Id::LEA_R1: {
                    const bool neg = instr.lea.r1.neg != 0;
                    op_a = regs.GetRegisterAsInteger(instr.gpr8);
                    if (neg)
                        op_a = "-(" + op_a + ')';
                    op_b = regs.GetRegisterAsInteger(instr.gpr20);
                    op_c = std::to_string(instr.lea.r1.entry_a);
                    break;
                }

                case OpCode::Id::LEA_IMM: {
                    const bool neg = instr.lea.imm.neg != 0;
                    op_b = regs.GetRegisterAsInteger(instr.gpr8);
                    if (neg)
                        op_b = "-(" + op_b + ')';
                    op_a = std::to_string(instr.lea.imm.entry_a);
                    op_c = std::to_string(instr.lea.imm.entry_b);
                    break;
                }

                case OpCode::Id::LEA_RZ: {
                    const bool neg = instr.lea.rz.neg != 0;
                    op_b = regs.GetRegisterAsInteger(instr.gpr8);
                    if (neg)
                        op_b = "-(" + op_b + ')';
                    op_a = regs.GetUniform(instr.lea.rz.cb_index, instr.lea.rz.cb_offset,
                                           GLSLRegister::Type::Integer);
                    op_c = std::to_string(instr.lea.rz.entry_a);

                    break;
                }

                case OpCode::Id::LEA_HI:
                default: {
                    op_b = regs.GetRegisterAsInteger(instr.gpr8);
                    op_a = std::to_string(instr.lea.imm.entry_a);
                    op_c = std::to_string(instr.lea.imm.entry_b);
                    UNIMPLEMENTED_MSG("Unhandled LEA subinstruction: {}", opcode->get().GetName());
                }
                }
                UNIMPLEMENTED_IF_MSG(instr.lea.pred48 != static_cast<u64>(Pred::UnusedIndex),
                                     "Unhandled LEA Predicate");
                const std::string value = '(' + op_a + " + (" + op_b + "*(1 << " + op_c + ")))";
                regs.SetRegisterToInteger(instr.gpr0, true, 0, value, 1, 1);

                break;
            }
            default: {
                UNIMPLEMENTED_MSG("Unhandled ArithmeticInteger instruction: {}",
                                  opcode->get().GetName());
            }
            }

            break;
        }
        case OpCode::Type::ArithmeticHalf: {
            if (opcode->get().GetId() == OpCode::Id::HADD2_C ||
                opcode->get().GetId() == OpCode::Id::HADD2_R) {
                UNIMPLEMENTED_IF(instr.alu_half.ftz != 0);
            }
            const bool negate_a =
                opcode->get().GetId() != OpCode::Id::HMUL2_R && instr.alu_half.negate_a != 0;
            const bool negate_b =
                opcode->get().GetId() != OpCode::Id::HMUL2_C && instr.alu_half.negate_b != 0;

            const std::string op_a =
                GetHalfFloat(regs.GetRegisterAsInteger(instr.gpr8, 0, false), instr.alu_half.type_a,
                             instr.alu_half.abs_a != 0, negate_a);

            std::string op_b;
            switch (opcode->get().GetId()) {
            case OpCode::Id::HADD2_C:
            case OpCode::Id::HMUL2_C:
                op_b = regs.GetUniform(instr.cbuf34.index, instr.cbuf34.offset,
                                       GLSLRegister::Type::UnsignedInteger);
                break;
            case OpCode::Id::HADD2_R:
            case OpCode::Id::HMUL2_R:
                op_b = regs.GetRegisterAsInteger(instr.gpr20, 0, false);
                break;
            default:
                UNREACHABLE();
                op_b = "0";
                break;
            }
            op_b = GetHalfFloat(op_b, instr.alu_half.type_b, instr.alu_half.abs_b != 0, negate_b);

            const std::string result = [&]() {
                switch (opcode->get().GetId()) {
                case OpCode::Id::HADD2_C:
                case OpCode::Id::HADD2_R:
                    return '(' + op_a + " + " + op_b + ')';
                case OpCode::Id::HMUL2_C:
                case OpCode::Id::HMUL2_R:
                    return '(' + op_a + " * " + op_b + ')';
                default:
                    UNIMPLEMENTED_MSG("Unhandled half float instruction: {}",
                                      opcode->get().GetName());
                    return std::string("0");
                }
            }();

            regs.SetRegisterToHalfFloat(instr.gpr0, 0, result, instr.alu_half.merge, 1, 1,
                                        instr.alu_half.saturate != 0);
            break;
        }
        case OpCode::Type::ArithmeticHalfImmediate: {
            if (opcode->get().GetId() == OpCode::Id::HADD2_IMM) {
                UNIMPLEMENTED_IF(instr.alu_half_imm.ftz != 0);
            } else {
                UNIMPLEMENTED_IF(instr.alu_half_imm.precision !=
                                 Tegra::Shader::HalfPrecision::None);
            }

            const std::string op_a = GetHalfFloat(
                regs.GetRegisterAsInteger(instr.gpr8, 0, false), instr.alu_half_imm.type_a,
                instr.alu_half_imm.abs_a != 0, instr.alu_half_imm.negate_a != 0);

            const std::string op_b = UnpackHalfImmediate(instr, true);

            const std::string result = [&]() {
                switch (opcode->get().GetId()) {
                case OpCode::Id::HADD2_IMM:
                    return op_a + " + " + op_b;
                case OpCode::Id::HMUL2_IMM:
                    return op_a + " * " + op_b;
                default:
                    UNREACHABLE();
                    return std::string("0");
                }
            }();

            regs.SetRegisterToHalfFloat(instr.gpr0, 0, result, instr.alu_half_imm.merge, 1, 1,
                                        instr.alu_half_imm.saturate != 0);
            break;
        }
        case OpCode::Type::Ffma: {
            const std::string op_a = regs.GetRegisterAsFloat(instr.gpr8);
            std::string op_b = instr.ffma.negate_b ? "-" : "";
            std::string op_c = instr.ffma.negate_c ? "-" : "";

            UNIMPLEMENTED_IF_MSG(instr.ffma.cc != 0, "FFMA cc not implemented");
            UNIMPLEMENTED_IF_MSG(
                instr.ffma.tab5980_0 != 1, "FFMA tab5980_0({}) not implemented",
                instr.ffma.tab5980_0.Value()); // Seems to be 1 by default based on SMO
            UNIMPLEMENTED_IF_MSG(instr.ffma.tab5980_1 != 0, "FFMA tab5980_1({}) not implemented",
                                 instr.ffma.tab5980_1.Value());
            UNIMPLEMENTED_IF_MSG(instr.generates_cc,
                                 "Condition codes generation in FFMA is not implemented");

            switch (opcode->get().GetId()) {
            case OpCode::Id::FFMA_CR: {
                op_b += regs.GetUniform(instr.cbuf34.index, instr.cbuf34.offset,
                                        GLSLRegister::Type::Float);
                op_c += regs.GetRegisterAsFloat(instr.gpr39);
                break;
            }
            case OpCode::Id::FFMA_RR: {
                op_b += regs.GetRegisterAsFloat(instr.gpr20);
                op_c += regs.GetRegisterAsFloat(instr.gpr39);
                break;
            }
            case OpCode::Id::FFMA_RC: {
                op_b += regs.GetRegisterAsFloat(instr.gpr39);
                op_c += regs.GetUniform(instr.cbuf34.index, instr.cbuf34.offset,
                                        GLSLRegister::Type::Float);
                break;
            }
            case OpCode::Id::FFMA_IMM: {
                op_b += GetImmediate19(instr);
                op_c += regs.GetRegisterAsFloat(instr.gpr39);
                break;
            }
            default: {
                UNIMPLEMENTED_MSG("Unhandled FFMA instruction: {}", opcode->get().GetName());
            }
            }

            regs.SetRegisterToFloat(instr.gpr0, 0, "fma(" + op_a + ", " + op_b + ", " + op_c + ')',
                                    1, 1, instr.alu.saturate_d, 0, true);
            break;
        }
        case OpCode::Type::Hfma2: {
            if (opcode->get().GetId() == OpCode::Id::HFMA2_RR) {
                UNIMPLEMENTED_IF(instr.hfma2.rr.precision != Tegra::Shader::HalfPrecision::None);
            } else {
                UNIMPLEMENTED_IF(instr.hfma2.precision != Tegra::Shader::HalfPrecision::None);
            }
            const bool saturate = opcode->get().GetId() == OpCode::Id::HFMA2_RR
                                      ? instr.hfma2.rr.saturate != 0
                                      : instr.hfma2.saturate != 0;

            const std::string op_a =
                GetHalfFloat(regs.GetRegisterAsInteger(instr.gpr8, 0, false), instr.hfma2.type_a);
            std::string op_b, op_c;

            switch (opcode->get().GetId()) {
            case OpCode::Id::HFMA2_CR:
                op_b = GetHalfFloat(regs.GetUniform(instr.cbuf34.index, instr.cbuf34.offset,
                                                    GLSLRegister::Type::UnsignedInteger),
                                    instr.hfma2.type_b, false, instr.hfma2.negate_b);
                op_c = GetHalfFloat(regs.GetRegisterAsInteger(instr.gpr39, 0, false),
                                    instr.hfma2.type_reg39, false, instr.hfma2.negate_c);
                break;
            case OpCode::Id::HFMA2_RC:
                op_b = GetHalfFloat(regs.GetRegisterAsInteger(instr.gpr39, 0, false),
                                    instr.hfma2.type_reg39, false, instr.hfma2.negate_b);
                op_c = GetHalfFloat(regs.GetUniform(instr.cbuf34.index, instr.cbuf34.offset,
                                                    GLSLRegister::Type::UnsignedInteger),
                                    instr.hfma2.type_b, false, instr.hfma2.negate_c);
                break;
            case OpCode::Id::HFMA2_RR:
                op_b = GetHalfFloat(regs.GetRegisterAsInteger(instr.gpr20, 0, false),
                                    instr.hfma2.type_b, false, instr.hfma2.negate_b);
                op_c = GetHalfFloat(regs.GetRegisterAsInteger(instr.gpr39, 0, false),
                                    instr.hfma2.rr.type_c, false, instr.hfma2.rr.negate_c);
                break;
            case OpCode::Id::HFMA2_IMM_R:
                op_b = UnpackHalfImmediate(instr, true);
                op_c = GetHalfFloat(regs.GetRegisterAsInteger(instr.gpr39, 0, false),
                                    instr.hfma2.type_reg39, false, instr.hfma2.negate_c);
                break;
            default:
                UNREACHABLE();
                op_c = op_b = "vec2(0)";
                break;
            }

            const std::string result = '(' + op_a + " * " + op_b + " + " + op_c + ')';

            regs.SetRegisterToHalfFloat(instr.gpr0, 0, result, instr.hfma2.merge, 1, 1, saturate);
            break;
        }
        case OpCode::Type::Conversion: {
            switch (opcode->get().GetId()) {
            case OpCode::Id::I2I_R: {
                UNIMPLEMENTED_IF(instr.conversion.selector);

                std::string op_a = regs.GetRegisterAsInteger(
                    instr.gpr20, 0, instr.conversion.is_input_signed, instr.conversion.src_size);

                if (instr.conversion.abs_a) {
                    op_a = "abs(" + op_a + ')';
                }

                if (instr.conversion.negate_a) {
                    op_a = "-(" + op_a + ')';
                }

                regs.SetRegisterToInteger(instr.gpr0, instr.conversion.is_output_signed, 0, op_a, 1,
                                          1, instr.alu.saturate_d, 0, instr.conversion.dest_size,
                                          instr.generates_cc.Value() != 0);
                break;
            }
            case OpCode::Id::I2F_R:
            case OpCode::Id::I2F_C: {
                UNIMPLEMENTED_IF(instr.conversion.dest_size != Register::Size::Word);
                UNIMPLEMENTED_IF(instr.conversion.selector);
                UNIMPLEMENTED_IF_MSG(instr.generates_cc,
                                     "Condition codes generation in I2F is not implemented");

                std::string op_a{};

                if (instr.is_b_gpr) {
                    op_a =
                        regs.GetRegisterAsInteger(instr.gpr20, 0, instr.conversion.is_input_signed,
                                                  instr.conversion.src_size);
                } else {
                    op_a = regs.GetUniform(instr.cbuf34.index, instr.cbuf34.offset,
                                           instr.conversion.is_input_signed
                                               ? GLSLRegister::Type::Integer
                                               : GLSLRegister::Type::UnsignedInteger,
                                           instr.conversion.src_size);
                }

                if (instr.conversion.abs_a) {
                    op_a = "abs(" + op_a + ')';
                }

                if (instr.conversion.negate_a) {
                    op_a = "-(" + op_a + ')';
                }

                regs.SetRegisterToFloat(instr.gpr0, 0, op_a, 1, 1);
                break;
            }
            case OpCode::Id::F2F_R: {
                UNIMPLEMENTED_IF(instr.conversion.dest_size != Register::Size::Word);
                UNIMPLEMENTED_IF(instr.conversion.src_size != Register::Size::Word);
                UNIMPLEMENTED_IF_MSG(instr.generates_cc,
                                     "Condition codes generation in F2F is not implemented");
                std::string op_a = regs.GetRegisterAsFloat(instr.gpr20);

                if (instr.conversion.abs_a) {
                    op_a = "abs(" + op_a + ')';
                }

                if (instr.conversion.negate_a) {
                    op_a = "-(" + op_a + ')';
                }

                switch (instr.conversion.f2f.rounding) {
                case Tegra::Shader::F2fRoundingOp::None:
                    break;
                case Tegra::Shader::F2fRoundingOp::Round:
                    op_a = "roundEven(" + op_a + ')';
                    break;
                case Tegra::Shader::F2fRoundingOp::Floor:
                    op_a = "floor(" + op_a + ')';
                    break;
                case Tegra::Shader::F2fRoundingOp::Ceil:
                    op_a = "ceil(" + op_a + ')';
                    break;
                case Tegra::Shader::F2fRoundingOp::Trunc:
                    op_a = "trunc(" + op_a + ')';
                    break;
                default:
                    UNIMPLEMENTED_MSG("Unimplemented F2F rounding mode {}",
                                      static_cast<u32>(instr.conversion.f2f.rounding.Value()));
                    break;
                }

                regs.SetRegisterToFloat(instr.gpr0, 0, op_a, 1, 1, instr.alu.saturate_d);
                break;
            }
            case OpCode::Id::F2I_R:
            case OpCode::Id::F2I_C: {
                UNIMPLEMENTED_IF(instr.conversion.src_size != Register::Size::Word);
                UNIMPLEMENTED_IF_MSG(instr.generates_cc,
                                     "Condition codes generation in F2I is not implemented");
                std::string op_a{};

                if (instr.is_b_gpr) {
                    op_a = regs.GetRegisterAsFloat(instr.gpr20);
                } else {
                    op_a = regs.GetUniform(instr.cbuf34.index, instr.cbuf34.offset,
                                           GLSLRegister::Type::Float);
                }

                if (instr.conversion.abs_a) {
                    op_a = "abs(" + op_a + ')';
                }

                if (instr.conversion.negate_a) {
                    op_a = "-(" + op_a + ')';
                }

                switch (instr.conversion.f2i.rounding) {
                case Tegra::Shader::F2iRoundingOp::None:
                    break;
                case Tegra::Shader::F2iRoundingOp::Floor:
                    op_a = "floor(" + op_a + ')';
                    break;
                case Tegra::Shader::F2iRoundingOp::Ceil:
                    op_a = "ceil(" + op_a + ')';
                    break;
                case Tegra::Shader::F2iRoundingOp::Trunc:
                    op_a = "trunc(" + op_a + ')';
                    break;
                default:
                    UNIMPLEMENTED_MSG("Unimplemented F2I rounding mode {}",
                                      static_cast<u32>(instr.conversion.f2i.rounding.Value()));
                    break;
                }

                if (instr.conversion.is_output_signed) {
                    op_a = "int(" + op_a + ')';
                } else {
                    op_a = "uint(" + op_a + ')';
                }

                regs.SetRegisterToInteger(instr.gpr0, instr.conversion.is_output_signed, 0, op_a, 1,
                                          1, false, 0, instr.conversion.dest_size);
                break;
            }
            default: {
                UNIMPLEMENTED_MSG("Unhandled conversion instruction: {}", opcode->get().GetName());
            }
            }
            break;
        }
        case OpCode::Type::Memory: {
            switch (opcode->get().GetId()) {
            case OpCode::Id::LD_A: {
                // Note: Shouldn't this be interp mode flat? As in no interpolation made.
                UNIMPLEMENTED_IF_MSG(instr.gpr8.Value() != Register::ZeroIndex,
                                     "Indirect attribute loads are not supported");
                UNIMPLEMENTED_IF_MSG((instr.attribute.fmt20.immediate.Value() % sizeof(u32)) != 0,
                                     "Unaligned attribute loads are not supported");

                Tegra::Shader::IpaMode input_mode{Tegra::Shader::IpaInterpMode::Perspective,
                                                  Tegra::Shader::IpaSampleMode::Default};

                u64 next_element = instr.attribute.fmt20.element;
                u64 next_index = static_cast<u64>(instr.attribute.fmt20.index.Value());

                const auto LoadNextElement = [&](u32 reg_offset) {
                    regs.SetRegisterToInputAttibute(instr.gpr0.Value() + reg_offset, next_element,
                                                    static_cast<Attribute::Index>(next_index),
                                                    input_mode, instr.gpr39.Value());

                    // Load the next attribute element into the following register. If the element
                    // to load goes beyond the vec4 size, load the first element of the next
                    // attribute.
                    next_element = (next_element + 1) % 4;
                    next_index = next_index + (next_element == 0 ? 1 : 0);
                };

                const u32 num_words = static_cast<u32>(instr.attribute.fmt20.size.Value()) + 1;
                for (u32 reg_offset = 0; reg_offset < num_words; ++reg_offset) {
                    LoadNextElement(reg_offset);
                }
                break;
            }
            case OpCode::Id::LD_C: {
                UNIMPLEMENTED_IF(instr.ld_c.unknown != 0);

                // Add an extra scope and declare the index register inside to prevent
                // overwriting it in case it is used as an output of the LD instruction.
                shader.AddLine("{");
                ++shader.scope;

                shader.AddLine("uint index = (" + regs.GetRegisterAsInteger(instr.gpr8, 0, false) +
                               " / 4) & (MAX_CONSTBUFFER_ELEMENTS - 1);");

                const std::string op_a =
                    regs.GetUniformIndirect(instr.cbuf36.index, instr.cbuf36.offset + 0, "index",
                                            GLSLRegister::Type::Float);

                switch (instr.ld_c.type.Value()) {
                case Tegra::Shader::UniformType::Single:
                    regs.SetRegisterToFloat(instr.gpr0, 0, op_a, 1, 1);
                    break;

                case Tegra::Shader::UniformType::Double: {
                    const std::string op_b =
                        regs.GetUniformIndirect(instr.cbuf36.index, instr.cbuf36.offset + 4,
                                                "index", GLSLRegister::Type::Float);
                    regs.SetRegisterToFloat(instr.gpr0, 0, op_a, 1, 1);
                    regs.SetRegisterToFloat(instr.gpr0.Value() + 1, 0, op_b, 1, 1);
                    break;
                }
                default:
                    UNIMPLEMENTED_MSG("Unhandled type: {}",
                                      static_cast<unsigned>(instr.ld_c.type.Value()));
                }

                --shader.scope;
                shader.AddLine("}");
                break;
            }
            case OpCode::Id::LD_L: {
                UNIMPLEMENTED_IF_MSG(instr.ld_l.unknown == 1, "LD_L Unhandled mode: {}",
                                     static_cast<unsigned>(instr.ld_l.unknown.Value()));

                // Add an extra scope and declare the index register inside to prevent
                // overwriting it in case it is used as an output of the LD instruction.
                shader.AddLine('{');
                ++shader.scope;

                std::string op = '(' + regs.GetRegisterAsInteger(instr.gpr8, 0, false) + " + " +
                                 std::to_string(instr.smem_imm.Value()) + ')';

                shader.AddLine("uint index = (" + op + " / 4);");

                const std::string op_a = regs.GetLocalMemoryAsFloat("index");

                switch (instr.ldst_sl.type.Value()) {
                case Tegra::Shader::StoreType::Bytes32:
                    regs.SetRegisterToFloat(instr.gpr0, 0, op_a, 1, 1);
                    break;
                default:
                    UNIMPLEMENTED_MSG("LD_L Unhandled type: {}",
                                      static_cast<unsigned>(instr.ldst_sl.type.Value()));
                }

                --shader.scope;
                shader.AddLine('}');
                break;
            }
            case OpCode::Id::ST_A: {
                UNIMPLEMENTED_IF_MSG(instr.gpr8.Value() != Register::ZeroIndex,
                                     "Indirect attribute loads are not supported");
                UNIMPLEMENTED_IF_MSG((instr.attribute.fmt20.immediate.Value() % sizeof(u32)) != 0,
                                     "Unaligned attribute loads are not supported");

                u64 next_element = instr.attribute.fmt20.element;
                u64 next_index = static_cast<u64>(instr.attribute.fmt20.index.Value());

                const auto StoreNextElement = [&](u32 reg_offset) {
                    regs.SetOutputAttributeToRegister(static_cast<Attribute::Index>(next_index),
                                                      next_element, instr.gpr0.Value() + reg_offset,
                                                      instr.gpr39.Value());

                    // Load the next attribute element into the following register. If the element
                    // to load goes beyond the vec4 size, load the first element of the next
                    // attribute.
                    next_element = (next_element + 1) % 4;
                    next_index = next_index + (next_element == 0 ? 1 : 0);
                };

                const u32 num_words = static_cast<u32>(instr.attribute.fmt20.size.Value()) + 1;
                for (u32 reg_offset = 0; reg_offset < num_words; ++reg_offset) {
                    StoreNextElement(reg_offset);
                }

                break;
            }
            case OpCode::Id::ST_L: {
                UNIMPLEMENTED_IF_MSG(instr.st_l.unknown == 0, "ST_L Unhandled mode: {}",
                                     static_cast<unsigned>(instr.st_l.unknown.Value()));

                // Add an extra scope and declare the index register inside to prevent
                // overwriting it in case it is used as an output of the LD instruction.
                shader.AddLine('{');
                ++shader.scope;

                std::string op = '(' + regs.GetRegisterAsInteger(instr.gpr8, 0, false) + " + " +
                                 std::to_string(instr.smem_imm.Value()) + ')';

                shader.AddLine("uint index = (" + op + " / 4);");

                switch (instr.ldst_sl.type.Value()) {
                case Tegra::Shader::StoreType::Bytes32:
                    regs.SetLocalMemoryAsFloat("index", regs.GetRegisterAsFloat(instr.gpr0));
                    break;
                default:
                    UNIMPLEMENTED_MSG("ST_L Unhandled type: {}",
                                      static_cast<unsigned>(instr.ldst_sl.type.Value()));
                }

                --shader.scope;
                shader.AddLine('}');
                break;
            }
            case OpCode::Id::TEX: {
                Tegra::Shader::TextureType texture_type{instr.tex.texture_type};
                std::string coord;
                const bool is_array = instr.tex.array != 0;

                UNIMPLEMENTED_IF_MSG(instr.tex.UsesMiscMode(Tegra::Shader::TextureMiscMode::NODEP),
                                     "NODEP is not implemented");
                UNIMPLEMENTED_IF_MSG(instr.tex.UsesMiscMode(Tegra::Shader::TextureMiscMode::AOFFI),
                                     "AOFFI is not implemented");

                const bool depth_compare =
                    instr.tex.UsesMiscMode(Tegra::Shader::TextureMiscMode::DC);
                u32 num_coordinates = TextureCoordinates(texture_type);
                u32 start_index = 0;
                std::string array_elem;
                if (is_array) {
                    array_elem = regs.GetRegisterAsInteger(instr.gpr8);
                    start_index = 1;
                }
                const auto process_mode = instr.tex.GetTextureProcessMode();
                u32 start_index_b = 0;
                std::string lod_value;
                if (process_mode != Tegra::Shader::TextureProcessMode::LZ &&
                    process_mode != Tegra::Shader::TextureProcessMode::None) {
                    start_index_b = 1;
                    lod_value = regs.GetRegisterAsFloat(instr.gpr20);
                }

                std::string depth_value;
                if (depth_compare) {
                    depth_value = regs.GetRegisterAsFloat(instr.gpr20.Value() + start_index_b);
                }

                bool depth_compare_extra = false;

                switch (num_coordinates) {
                case 1: {
                    const std::string x = regs.GetRegisterAsFloat(instr.gpr8.Value() + start_index);
                    if (is_array) {
                        if (depth_compare) {
                            coord = "vec3 coords = vec3(" + x + ", " + depth_value + ", " +
                                    array_elem + ");";
                        } else {
                            coord = "vec2 coords = vec2(" + x + ", " + array_elem + ");";
                        }
                    } else {
                        if (depth_compare) {
                            coord = "vec2 coords = vec2(" + x + ", " + depth_value + ");";
                        } else {
                            coord = "float coords = " + x + ';';
                        }
                    }
                    break;
                }
                case 2: {
                    const std::string x = regs.GetRegisterAsFloat(instr.gpr8.Value() + start_index);
                    const std::string y =
                        regs.GetRegisterAsFloat(instr.gpr8.Value() + start_index + 1);
                    if (is_array) {
                        if (depth_compare) {
                            coord = "vec4 coords = vec4(" + x + ", " + y + ", " + depth_value +
                                    ", " + array_elem + ");";
                        } else {
                            coord = "vec3 coords = vec3(" + x + ", " + y + ", " + array_elem + ");";
                        }
                    } else {
                        if (depth_compare) {
                            coord =
                                "vec3 coords = vec3(" + x + ", " + y + ", " + depth_value + ");";
                        } else {
                            coord = "vec2 coords = vec2(" + x + ", " + y + ");";
                        }
                    }
                    break;
                }
                case 3: {
                    const std::string x = regs.GetRegisterAsFloat(instr.gpr8.Value() + start_index);
                    const std::string y =
                        regs.GetRegisterAsFloat(instr.gpr8.Value() + start_index + 1);
                    const std::string z =
                        regs.GetRegisterAsFloat(instr.gpr8.Value() + start_index + 2);
                    if (is_array) {
                        depth_compare_extra = depth_compare;
                        coord = "vec4 coords = vec4(" + x + ", " + y + ", " + z + ", " +
                                array_elem + ");";
                    } else {
                        if (depth_compare) {
                            coord = "vec4 coords = vec4(" + x + ", " + y + ", " + z + ", " +
                                    depth_value + ");";
                        } else {
                            coord = "vec3 coords = vec3(" + x + ", " + y + ", " + z + ");";
                        }
                    }
                    break;
                }
                default:
                    UNIMPLEMENTED_MSG("Unhandled coordinates number {}",
                                      static_cast<u32>(num_coordinates));

                    // Fallback to interpreting as a 2D texture for now
                    const std::string x = regs.GetRegisterAsFloat(instr.gpr8);
                    const std::string y = regs.GetRegisterAsFloat(instr.gpr8.Value() + 1);
                    coord = "vec2 coords = vec2(" + x + ", " + y + ");";
                    texture_type = Tegra::Shader::TextureType::Texture2D;
                }

                const std::string sampler =
                    GetSampler(instr.sampler, texture_type, is_array, depth_compare);
                // Add an extra scope and declare the texture coords inside to prevent
                // overwriting them in case they are used as outputs of the texs instruction.

                shader.AddLine('{');
                ++shader.scope;
                shader.AddLine(coord);
                std::string texture;

                switch (instr.tex.GetTextureProcessMode()) {
                case Tegra::Shader::TextureProcessMode::None: {
                    if (!depth_compare_extra) {
                        texture = "texture(" + sampler + ", coords)";
                    } else {
                        texture = "texture(" + sampler + ", coords, " + depth_value + ')';
                    }
                    break;
                }
                case Tegra::Shader::TextureProcessMode::LZ: {
                    if (!depth_compare_extra) {
                        texture = "textureLod(" + sampler + ", coords, 0.0)";
                    } else {
                        texture = "texture(" + sampler + ", coords, " + depth_value + ')';
                    }
                    break;
                }
                case Tegra::Shader::TextureProcessMode::LB:
                case Tegra::Shader::TextureProcessMode::LBA: {
                    // TODO: Figure if A suffix changes the equation at all.
                    if (!depth_compare_extra) {
                        texture = "texture(" + sampler + ", coords, " + lod_value + ')';
                    } else {
                        texture = "texture(" + sampler + ", coords, " + depth_value + ')';
                        LOG_WARNING(HW_GPU,
                                    "OpenGL Limitation: can't set bias value along depth compare");
                    }
                    break;
                }
                case Tegra::Shader::TextureProcessMode::LL:
                case Tegra::Shader::TextureProcessMode::LLA: {
                    // TODO: Figure if A suffix changes the equation at all.
                    if (!depth_compare_extra) {
                        texture = "textureLod(" + sampler + ", coords, " + lod_value + ')';
                    } else {
                        texture = "texture(" + sampler + ", coords, " + depth_value + ')';
                        LOG_WARNING(HW_GPU,
                                    "OpenGL Limitation: can't set lod value along depth compare");
                    }
                    break;
                }
                default: {
                    if (!depth_compare_extra) {
                        texture = "texture(" + sampler + ", coords)";
                    } else {
                        texture = "texture(" + sampler + ", coords, " + depth_value + ')';
                    }
                    UNIMPLEMENTED_MSG("Unhandled texture process mode {}",
                                      static_cast<u32>(instr.tex.GetTextureProcessMode()));
                }
                }
                if (!depth_compare) {
                    shader.AddLine("vec4 texture_tmp = " + texture + ';');
                    std::size_t dest_elem{};
                    for (std::size_t elem = 0; elem < 4; ++elem) {
                        if (!instr.tex.IsComponentEnabled(elem)) {
                            // Skip disabled components
                            continue;
                        }
                        regs.SetRegisterToFloat(instr.gpr0, elem, "texture_tmp", 1, 4, false,
                                                dest_elem);
                        ++dest_elem;
                    }
                } else {
                    regs.SetRegisterToFloat(instr.gpr0, 0, texture, 1, 1, false);
                }
                --shader.scope;
                shader.AddLine('}');
                break;
            }
            case OpCode::Id::TEXS: {
                Tegra::Shader::TextureType texture_type{instr.texs.GetTextureType()};
                bool is_array{instr.texs.IsArrayTexture()};

                /*UNIMPLEMENTED_IF_MSG(instr.texs.UsesMiscMode(Tegra::Shader::TextureMiscMode::NODEP),
                                     "NODEP is not implemented");*/

                const bool depth_compare =
                    instr.texs.UsesMiscMode(Tegra::Shader::TextureMiscMode::DC);
                u32 num_coordinates = TextureCoordinates(texture_type);
                const auto process_mode = instr.texs.GetTextureProcessMode();
                std::string lod_value;
                std::string coord;
                u32 lod_offset = 0;
                if (process_mode == Tegra::Shader::TextureProcessMode::LL) {
                    if (num_coordinates > 2) {
                        lod_value = regs.GetRegisterAsFloat(instr.gpr20.Value() + 1);
                        lod_offset = 2;
                    } else {
                        lod_value = regs.GetRegisterAsFloat(instr.gpr20);
                        lod_offset = 1;
                    }
                }

                switch (num_coordinates) {
                case 1: {
                    coord = "float coords = " + regs.GetRegisterAsFloat(instr.gpr8) + ';';
                    break;
                }
                case 2: {
                    if (is_array) {
                        if (depth_compare) {
                            const std::string index = regs.GetRegisterAsInteger(instr.gpr8);
                            const std::string x = regs.GetRegisterAsFloat(instr.gpr8.Value() + 1);
                            const std::string y = regs.GetRegisterAsFloat(instr.gpr20);
                            const std::string z = regs.GetRegisterAsFloat(instr.gpr20.Value() + 1);
                            coord = "vec4 coords = vec4(" + x + ", " + y + ", " + z + ", " + index +
                                    ");";
                        } else {
                            const std::string index = regs.GetRegisterAsInteger(instr.gpr8);
                            const std::string x = regs.GetRegisterAsFloat(instr.gpr8.Value() + 1);
                            const std::string y = regs.GetRegisterAsFloat(instr.gpr20);
                            coord = "vec3 coords = vec3(" + x + ", " + y + ", " + index + ");";
                        }
                    } else {
                        if (lod_offset != 0) {
                            if (depth_compare) {
                                const std::string x = regs.GetRegisterAsFloat(instr.gpr8);
                                const std::string y =
                                    regs.GetRegisterAsFloat(instr.gpr8.Value() + 1);
                                const std::string z =
                                    regs.GetRegisterAsFloat(instr.gpr20.Value() + lod_offset);
                                coord = "vec3 coords = vec3(" + x + ", " + y + ", " + z + ");";
                            } else {
                                const std::string x = regs.GetRegisterAsFloat(instr.gpr8);
                                const std::string y =
                                    regs.GetRegisterAsFloat(instr.gpr8.Value() + 1);
                                coord = "vec2 coords = vec2(" + x + ", " + y + ");";
                            }
                        } else {
                            if (depth_compare) {
                                const std::string x = regs.GetRegisterAsFloat(instr.gpr8);
                                const std::string y =
                                    regs.GetRegisterAsFloat(instr.gpr8.Value() + 1);
                                const std::string z = regs.GetRegisterAsFloat(instr.gpr20);
                                coord = "vec3 coords = vec3(" + x + ", " + y + ", " + z + ");";
                            } else {
                                const std::string x = regs.GetRegisterAsFloat(instr.gpr8);
                                const std::string y = regs.GetRegisterAsFloat(instr.gpr20);
                                coord = "vec2 coords = vec2(" + x + ", " + y + ");";
                            }
                        }
                    }
                    break;
                }
                case 3: {
                    const std::string x = regs.GetRegisterAsFloat(instr.gpr8);
                    const std::string y = regs.GetRegisterAsFloat(instr.gpr8.Value() + 1);
                    const std::string z = regs.GetRegisterAsFloat(instr.gpr20);
                    coord = "vec3 coords = vec3(" + x + ", " + y + ", " + z + ");";
                    break;
                }
                default:
                    UNIMPLEMENTED_MSG("Unhandled coordinates number {}",
                                      static_cast<u32>(num_coordinates));

                    // Fallback to interpreting as a 2D texture for now
                    const std::string x = regs.GetRegisterAsFloat(instr.gpr8);
                    const std::string y = regs.GetRegisterAsFloat(instr.gpr20);
                    coord = "vec2 coords = vec2(" + x + ", " + y + ");";
                    texture_type = Tegra::Shader::TextureType::Texture2D;
                    is_array = false;
                }
                const std::string sampler =
                    GetSampler(instr.sampler, texture_type, is_array, depth_compare);
                std::string texture;
                switch (process_mode) {
                case Tegra::Shader::TextureProcessMode::None: {
                    texture = "texture(" + sampler + ", coords)";
                    break;
                }
                case Tegra::Shader::TextureProcessMode::LZ: {
                    if (depth_compare && is_array) {
                        texture = "texture(" + sampler + ", coords)";
                    } else {
                        texture = "textureLod(" + sampler + ", coords, 0.0)";
                    }
                    break;
                }
                case Tegra::Shader::TextureProcessMode::LL: {
                    texture = "textureLod(" + sampler + ", coords, " + lod_value + ')';
                    break;
                }
                default: {
                    texture = "texture(" + sampler + ", coords)";
                    UNIMPLEMENTED_MSG("Unhandled texture process mode {}",
                                      static_cast<u32>(instr.texs.GetTextureProcessMode()));
                }
                }
                if (!depth_compare) {
                    WriteTexsInstruction(instr, coord, texture);
                } else {
                    WriteTexsInstruction(instr, coord, "vec4(" + texture + ')');
                }

                break;
            }
            case OpCode::Id::TLDS: {
                const Tegra::Shader::TextureType texture_type{instr.tlds.GetTextureType()};
                const bool is_array{instr.tlds.IsArrayTexture()};

                ASSERT(texture_type == Tegra::Shader::TextureType::Texture2D);
                ASSERT(is_array == false);

                UNIMPLEMENTED_IF_MSG(instr.tlds.UsesMiscMode(Tegra::Shader::TextureMiscMode::NODEP),
                                     "NODEP is not implemented");
                UNIMPLEMENTED_IF_MSG(instr.tlds.UsesMiscMode(Tegra::Shader::TextureMiscMode::AOFFI),
                                     "AOFFI is not implemented");
                UNIMPLEMENTED_IF_MSG(instr.tlds.UsesMiscMode(Tegra::Shader::TextureMiscMode::MZ),
                                     "MZ is not implemented");

                u32 extra_op_offset = 0;

                // Scope to avoid variable name overlaps.
                shader.AddLine('{');
                ++shader.scope;
                std::string coords;

                switch (texture_type) {
                case Tegra::Shader::TextureType::Texture1D: {
                    const std::string x = regs.GetRegisterAsInteger(instr.gpr8);
                    coords = "float coords = " + x + ';';
                    break;
                }
                case Tegra::Shader::TextureType::Texture2D: {
                    UNIMPLEMENTED_IF_MSG(is_array, "Unhandled 2d array texture");

                    const std::string x = regs.GetRegisterAsInteger(instr.gpr8);
                    const std::string y = regs.GetRegisterAsInteger(instr.gpr20);
                    // shader.AddLine("ivec2 coords = ivec2(" + x + ", " + y + ");");
                    coords = "ivec2 coords = ivec2(" + x + ", " + y + ");";
                    extra_op_offset = 1;
                    break;
                }
                default:
                    UNIMPLEMENTED_MSG("Unhandled texture type {}", static_cast<u32>(texture_type));
                }
                const std::string sampler =
                    GetSampler(instr.sampler, texture_type, is_array, false);
                std::string texture = "texelFetch(" + sampler + ", coords, 0)";
                switch (instr.tlds.GetTextureProcessMode()) {
                case Tegra::Shader::TextureProcessMode::LZ: {
                    texture = "texelFetch(" + sampler + ", coords, 0)";
                    break;
                }
                case Tegra::Shader::TextureProcessMode::LL: {
                    shader.AddLine(
                        "float lod = " +
                        regs.GetRegisterAsInteger(instr.gpr20.Value() + extra_op_offset) + ';');
                    texture = "texelFetch(" + sampler + ", coords, lod)";
                    break;
                }
                default: {
                    texture = "texelFetch(" + sampler + ", coords, 0)";
                    UNIMPLEMENTED_MSG("Unhandled texture process mode {}",
                                      static_cast<u32>(instr.tlds.GetTextureProcessMode()));
                }
                }
                WriteTexsInstruction(instr, coords, texture);

                --shader.scope;
                shader.AddLine('}');
                break;
            }
            case OpCode::Id::TLD4: {
                ASSERT(instr.tld4.texture_type == Tegra::Shader::TextureType::Texture2D);
                ASSERT(instr.tld4.array == 0);
                std::string coord;

                UNIMPLEMENTED_IF_MSG(instr.tld4.UsesMiscMode(Tegra::Shader::TextureMiscMode::NODEP),
                                     "NODEP is not implemented");
                UNIMPLEMENTED_IF_MSG(instr.tld4.UsesMiscMode(Tegra::Shader::TextureMiscMode::AOFFI),
                                     "AOFFI is not implemented");
                UNIMPLEMENTED_IF_MSG(instr.tld4.UsesMiscMode(Tegra::Shader::TextureMiscMode::NDV),
                                     "NDV is not implemented");
                UNIMPLEMENTED_IF_MSG(instr.tld4.UsesMiscMode(Tegra::Shader::TextureMiscMode::PTP),
                                     "PTP is not implemented");
                const bool depth_compare =
                    instr.tld4.UsesMiscMode(Tegra::Shader::TextureMiscMode::DC);
                auto texture_type = instr.tld4.texture_type.Value();
                u32 num_coordinates = TextureCoordinates(texture_type);
                if (depth_compare)
                    num_coordinates += 1;

                // Add an extra scope and declare the texture coords inside to prevent
                // overwriting them in case they are used as outputs of the texs instruction.
                shader.AddLine('{');
                ++shader.scope;

                switch (num_coordinates) {
                case 2: {
                    const std::string x = regs.GetRegisterAsFloat(instr.gpr8);
                    const std::string y = regs.GetRegisterAsFloat(instr.gpr8.Value() + 1);
                    shader.AddLine("vec2 coords = vec2(" + x + ", " + y + ");");
                    break;
                }
                case 3: {
                    const std::string x = regs.GetRegisterAsFloat(instr.gpr8);
                    const std::string y = regs.GetRegisterAsFloat(instr.gpr8.Value() + 1);
                    const std::string z = regs.GetRegisterAsFloat(instr.gpr8.Value() + 2);
                    shader.AddLine("vec3 coords = vec3(" + x + ", " + y + ", " + z + ");");
                    break;
                }
                default:
                    UNIMPLEMENTED_MSG("Unhandled coordinates number {}",
                                      static_cast<u32>(num_coordinates));
                    const std::string x = regs.GetRegisterAsFloat(instr.gpr8);
                    const std::string y = regs.GetRegisterAsFloat(instr.gpr8.Value() + 1);
                    shader.AddLine("vec2 coords = vec2(" + x + ", " + y + ");");
                    texture_type = Tegra::Shader::TextureType::Texture2D;
                }

                const std::string sampler =
                    GetSampler(instr.sampler, texture_type, false, depth_compare);

                const std::string texture = "textureGather(" + sampler + ", coords, " +
                                            std::to_string(instr.tld4.component) + ')';

                if (!depth_compare) {
                    shader.AddLine("vec4 texture_tmp = " + texture + ';');
                    std::size_t dest_elem{};
                    for (std::size_t elem = 0; elem < 4; ++elem) {
                        if (!instr.tex.IsComponentEnabled(elem)) {
                            // Skip disabled components
                            continue;
                        }
                        regs.SetRegisterToFloat(instr.gpr0, elem, "texture_tmp", 1, 4, false,
                                                dest_elem);
                        ++dest_elem;
                    }
                } else {
                    regs.SetRegisterToFloat(instr.gpr0, 0, texture, 1, 1, false);
                }
                --shader.scope;
                shader.AddLine('}');
                break;
            }
            case OpCode::Id::TLD4S: {
                UNIMPLEMENTED_IF_MSG(
                    instr.tld4s.UsesMiscMode(Tegra::Shader::TextureMiscMode::NODEP),
                    "NODEP is not implemented");
                UNIMPLEMENTED_IF_MSG(
                    instr.tld4s.UsesMiscMode(Tegra::Shader::TextureMiscMode::AOFFI),
                    "AOFFI is not implemented");

                // Scope to avoid variable name overlaps.
                shader.AddLine('{');
                ++shader.scope;
                std::string coords;

                const bool depth_compare =
                    instr.tld4s.UsesMiscMode(Tegra::Shader::TextureMiscMode::DC);
                const std::string op_a = regs.GetRegisterAsFloat(instr.gpr8);
                const std::string op_b = regs.GetRegisterAsFloat(instr.gpr20);
                // TODO(Subv): Figure out how the sampler type is encoded in the TLD4S instruction.
                const std::string sampler = GetSampler(
                    instr.sampler, Tegra::Shader::TextureType::Texture2D, false, depth_compare);
                if (!depth_compare) {
                    coords = "vec2 coords = vec2(" + op_a + ", " + op_b + ");";
                } else {
                    // Note: TLD4S coordinate encoding works just like TEXS's
                    const std::string op_y = regs.GetRegisterAsFloat(instr.gpr8.Value() + 1);
                    coords = "vec3 coords = vec3(" + op_a + ", " + op_y + ", " + op_b + ");";
                }
                const std::string texture = "textureGather(" + sampler + ", coords, " +
                                            std::to_string(instr.tld4s.component) + ')';

                if (!depth_compare) {
                    WriteTexsInstruction(instr, coords, texture);
                } else {
                    WriteTexsInstruction(instr, coords, "vec4(" + texture + ')');
                }

                --shader.scope;
                shader.AddLine('}');
                break;
            }
            case OpCode::Id::TXQ: {
                UNIMPLEMENTED_IF_MSG(instr.txq.UsesMiscMode(Tegra::Shader::TextureMiscMode::NODEP),
                                     "NODEP is not implemented");

                ++shader.scope;
                shader.AddLine('{');
                // TODO: the new commits on the texture refactor, change the way samplers work.
                // Sadly, not all texture instructions specify the type of texture their sampler
                // uses. This must be fixed at a later instance.
                const std::string sampler =
                    GetSampler(instr.sampler, Tegra::Shader::TextureType::Texture2D, false, false);
                switch (instr.txq.query_type) {
                case Tegra::Shader::TextureQueryType::Dimension: {
                    const std::string texture = "textureSize(" + sampler + ", " +
                                                regs.GetRegisterAsInteger(instr.gpr8) + ')';
                    const std::string mip_level = "textureQueryLevels(" + sampler + ')';
                    shader.AddLine("ivec2 sizes = " + texture + ';');
                    regs.SetRegisterToInteger(instr.gpr0, true, 0, "sizes.x", 1, 1);
                    regs.SetRegisterToInteger(instr.gpr0.Value() + 1, true, 0, "sizes.y", 1, 1);
                    regs.SetRegisterToInteger(instr.gpr0.Value() + 2, true, 0, "0", 1, 1);
                    regs.SetRegisterToInteger(instr.gpr0.Value() + 3, true, 0, mip_level, 1, 1);
                    break;
                }
                default: {
                    UNIMPLEMENTED_MSG("Unhandled texture query type: {}",
                                      static_cast<u32>(instr.txq.query_type.Value()));
                }
                }
                --shader.scope;
                shader.AddLine('}');
                break;
            }
            case OpCode::Id::TMML: {
                UNIMPLEMENTED_IF_MSG(instr.tmml.UsesMiscMode(Tegra::Shader::TextureMiscMode::NODEP),
                                     "NODEP is not implemented");
                UNIMPLEMENTED_IF_MSG(instr.tmml.UsesMiscMode(Tegra::Shader::TextureMiscMode::NDV),
                                     "NDV is not implemented");

                const std::string x = regs.GetRegisterAsFloat(instr.gpr8);
                const bool is_array = instr.tmml.array != 0;
                auto texture_type = instr.tmml.texture_type.Value();
                const std::string sampler =
                    GetSampler(instr.sampler, texture_type, is_array, false);

                // TODO: add coordinates for different samplers once other texture types are
                // implemented.
                std::string coord;
                switch (texture_type) {
                case Tegra::Shader::TextureType::Texture1D: {
                    coord = "float coords = " + x + ';';
                    break;
                }
                case Tegra::Shader::TextureType::Texture2D: {
                    const std::string y = regs.GetRegisterAsFloat(instr.gpr8.Value() + 1);
                    coord = "vec2 coords = vec2(" + x + ", " + y + ");";
                    break;
                }
                default:
                    UNIMPLEMENTED_MSG("Unhandled texture type {}", static_cast<u32>(texture_type));

                    // Fallback to interpreting as a 2D texture for now
                    const std::string y = regs.GetRegisterAsFloat(instr.gpr8.Value() + 1);
                    coord = "vec2 coords = vec2(" + x + ", " + y + ");";
                    texture_type = Tegra::Shader::TextureType::Texture2D;
                }
                // Add an extra scope and declare the texture coords inside to prevent
                // overwriting them in case they are used as outputs of the texs instruction.
                shader.AddLine('{');
                ++shader.scope;
                shader.AddLine(coord);
                const std::string texture = "textureQueryLod(" + sampler + ", coords)";
                const std::string tmp = "vec2 tmp = " + texture + "*vec2(256.0, 256.0);";
                shader.AddLine(tmp);

                regs.SetRegisterToInteger(instr.gpr0, true, 0, "int(tmp.y)", 1, 1);
                regs.SetRegisterToInteger(instr.gpr0.Value() + 1, false, 0, "uint(tmp.x)", 1, 1);
                --shader.scope;
                shader.AddLine('}');
                break;
            }
            default: {
                UNIMPLEMENTED_MSG("Unhandled memory instruction: {}", opcode->get().GetName());
            }
            }
            break;
        }
        case OpCode::Type::FloatSetPredicate: {
            const std::string op_a =
                GetOperandAbsNeg(regs.GetRegisterAsFloat(instr.gpr8), instr.fsetp.abs_a != 0,
                                 instr.fsetp.neg_a != 0);

            std::string op_b;

            if (instr.is_b_imm) {
                op_b += '(' + GetImmediate19(instr) + ')';
            } else {
                if (instr.is_b_gpr) {
                    op_b += regs.GetRegisterAsFloat(instr.gpr20);
                } else {
                    op_b += regs.GetUniform(instr.cbuf34.index, instr.cbuf34.offset,
                                            GLSLRegister::Type::Float);
                }
            }

            if (instr.fsetp.abs_b) {
                op_b = "abs(" + op_b + ')';
            }

            // We can't use the constant predicate as destination.
            ASSERT(instr.fsetp.pred3 != static_cast<u64>(Pred::UnusedIndex));

            const std::string second_pred =
                GetPredicateCondition(instr.fsetp.pred39, instr.fsetp.neg_pred != 0);

            const std::string combiner = GetPredicateCombiner(instr.fsetp.op);

            const std::string predicate = GetPredicateComparison(instr.fsetp.cond, op_a, op_b);
            // Set the primary predicate to the result of Predicate OP SecondPredicate
            SetPredicate(instr.fsetp.pred3,
                         '(' + predicate + ") " + combiner + " (" + second_pred + ')');

            if (instr.fsetp.pred0 != static_cast<u64>(Pred::UnusedIndex)) {
                // Set the secondary predicate to the result of !Predicate OP SecondPredicate,
                // if enabled
                SetPredicate(instr.fsetp.pred0,
                             "!(" + predicate + ") " + combiner + " (" + second_pred + ')');
            }
            break;
        }
        case OpCode::Type::IntegerSetPredicate: {
            const std::string op_a =
                regs.GetRegisterAsInteger(instr.gpr8, 0, instr.isetp.is_signed);
            std::string op_b;

            if (instr.is_b_imm) {
                op_b += '(' + std::to_string(instr.alu.GetSignedImm20_20()) + ')';
            } else {
                if (instr.is_b_gpr) {
                    op_b += regs.GetRegisterAsInteger(instr.gpr20, 0, instr.isetp.is_signed);
                } else {
                    op_b += regs.GetUniform(instr.cbuf34.index, instr.cbuf34.offset,
                                            GLSLRegister::Type::Integer);
                }
            }

            // We can't use the constant predicate as destination.
            ASSERT(instr.isetp.pred3 != static_cast<u64>(Pred::UnusedIndex));

            const std::string second_pred =
                GetPredicateCondition(instr.isetp.pred39, instr.isetp.neg_pred != 0);

            const std::string combiner = GetPredicateCombiner(instr.isetp.op);

            const std::string predicate = GetPredicateComparison(instr.isetp.cond, op_a, op_b);
            // Set the primary predicate to the result of Predicate OP SecondPredicate
            SetPredicate(instr.isetp.pred3,
                         '(' + predicate + ") " + combiner + " (" + second_pred + ')');

            if (instr.isetp.pred0 != static_cast<u64>(Pred::UnusedIndex)) {
                // Set the secondary predicate to the result of !Predicate OP SecondPredicate,
                // if enabled
                SetPredicate(instr.isetp.pred0,
                             "!(" + predicate + ") " + combiner + " (" + second_pred + ')');
            }
            break;
        }
        case OpCode::Type::HalfSetPredicate: {
            UNIMPLEMENTED_IF(instr.hsetp2.ftz != 0);

            const std::string op_a =
                GetHalfFloat(regs.GetRegisterAsInteger(instr.gpr8, 0, false), instr.hsetp2.type_a,
                             instr.hsetp2.abs_a, instr.hsetp2.negate_a);

            const std::string op_b = [&]() {
                switch (opcode->get().GetId()) {
                case OpCode::Id::HSETP2_R:
                    return GetHalfFloat(regs.GetRegisterAsInteger(instr.gpr20, 0, false),
                                        instr.hsetp2.type_b, instr.hsetp2.abs_a,
                                        instr.hsetp2.negate_b);
                default:
                    UNREACHABLE();
                    return std::string("vec2(0)");
                }
            }();

            // We can't use the constant predicate as destination.
            ASSERT(instr.hsetp2.pred3 != static_cast<u64>(Pred::UnusedIndex));

            const std::string second_pred =
                GetPredicateCondition(instr.hsetp2.pred39, instr.hsetp2.neg_pred != 0);

            const std::string combiner = GetPredicateCombiner(instr.hsetp2.op);

            const std::string component_combiner = instr.hsetp2.h_and ? "&&" : "||";
            const std::string predicate =
                '(' + GetPredicateComparison(instr.hsetp2.cond, op_a + ".x", op_b + ".x") + ' ' +
                component_combiner + ' ' +
                GetPredicateComparison(instr.hsetp2.cond, op_a + ".y", op_b + ".y") + ')';

            // Set the primary predicate to the result of Predicate OP SecondPredicate
            SetPredicate(instr.hsetp2.pred3,
                         '(' + predicate + ") " + combiner + " (" + second_pred + ')');

            if (instr.hsetp2.pred0 != static_cast<u64>(Pred::UnusedIndex)) {
                // Set the secondary predicate to the result of !Predicate OP SecondPredicate,
                // if enabled
                SetPredicate(instr.hsetp2.pred0,
                             "!(" + predicate + ") " + combiner + " (" + second_pred + ')');
            }
            break;
        }
        case OpCode::Type::PredicateSetRegister: {
            UNIMPLEMENTED_IF_MSG(instr.generates_cc,
                                 "Condition codes generation in PSET is not implemented");

            const std::string op_a =
                GetPredicateCondition(instr.pset.pred12, instr.pset.neg_pred12 != 0);
            const std::string op_b =
                GetPredicateCondition(instr.pset.pred29, instr.pset.neg_pred29 != 0);

            const std::string second_pred =
                GetPredicateCondition(instr.pset.pred39, instr.pset.neg_pred39 != 0);

            const std::string combiner = GetPredicateCombiner(instr.pset.op);

            const std::string predicate =
                '(' + op_a + ") " + GetPredicateCombiner(instr.pset.cond) + " (" + op_b + ')';
            const std::string result = '(' + predicate + ") " + combiner + " (" + second_pred + ')';
            if (instr.pset.bf == 0) {
                const std::string value = '(' + result + ") ? 0xFFFFFFFF : 0";
                regs.SetRegisterToInteger(instr.gpr0, false, 0, value, 1, 1);
            } else {
                const std::string value = '(' + result + ") ? 1.0 : 0.0";
                regs.SetRegisterToFloat(instr.gpr0, 0, value, 1, 1);
            }
            break;
        }
        case OpCode::Type::PredicateSetPredicate: {
            switch (opcode->get().GetId()) {
            case OpCode::Id::PSETP: {
                const std::string op_a =
                    GetPredicateCondition(instr.psetp.pred12, instr.psetp.neg_pred12 != 0);
                const std::string op_b =
                    GetPredicateCondition(instr.psetp.pred29, instr.psetp.neg_pred29 != 0);

                // We can't use the constant predicate as destination.
                ASSERT(instr.psetp.pred3 != static_cast<u64>(Pred::UnusedIndex));

                const std::string second_pred =
                    GetPredicateCondition(instr.psetp.pred39, instr.psetp.neg_pred39 != 0);

                const std::string combiner = GetPredicateCombiner(instr.psetp.op);

                const std::string predicate =
                    '(' + op_a + ") " + GetPredicateCombiner(instr.psetp.cond) + " (" + op_b + ')';

                // Set the primary predicate to the result of Predicate OP SecondPredicate
                SetPredicate(instr.psetp.pred3,
                             '(' + predicate + ") " + combiner + " (" + second_pred + ')');

                if (instr.psetp.pred0 != static_cast<u64>(Pred::UnusedIndex)) {
                    // Set the secondary predicate to the result of !Predicate OP SecondPredicate,
                    // if enabled
                    SetPredicate(instr.psetp.pred0,
                                 "!(" + predicate + ") " + combiner + " (" + second_pred + ')');
                }
                break;
            }
            case OpCode::Id::CSETP: {
                const std::string pred =
                    GetPredicateCondition(instr.csetp.pred39, instr.csetp.neg_pred39 != 0);
                const std::string combiner = GetPredicateCombiner(instr.csetp.op);
                const std::string condition_code = regs.GetConditionCode(instr.csetp.cc);
                if (instr.csetp.pred3 != static_cast<u64>(Pred::UnusedIndex)) {
                    SetPredicate(instr.csetp.pred3,
                                 '(' + condition_code + ") " + combiner + " (" + pred + ')');
                }
                if (instr.csetp.pred0 != static_cast<u64>(Pred::UnusedIndex)) {
                    SetPredicate(instr.csetp.pred0,
                                 "!(" + condition_code + ") " + combiner + " (" + pred + ')');
                }
                break;
            }
            default: {
                UNIMPLEMENTED_MSG("Unhandled predicate instruction: {}", opcode->get().GetName());
            }
            }
            break;
        }
        case OpCode::Type::RegisterSetPredicate: {
            UNIMPLEMENTED_IF(instr.r2p.mode != Tegra::Shader::R2pMode::Pr);

            const std::string apply_mask = [&]() {
                switch (opcode->get().GetId()) {
                case OpCode::Id::R2P_IMM:
                    return std::to_string(instr.r2p.immediate_mask);
                default:
                    UNREACHABLE();
                }
            }();
            const std::string mask = '(' + regs.GetRegisterAsInteger(instr.gpr8, 0, false) +
                                     " >> " + std::to_string(instr.r2p.byte) + ')';

            constexpr u64 programmable_preds = 7;
            for (u64 pred = 0; pred < programmable_preds; ++pred) {
                const auto shift = std::to_string(1 << pred);

                shader.AddLine("if ((" + apply_mask + " & " + shift + ") != 0) {");
                ++shader.scope;

                SetPredicate(pred, '(' + mask + " & " + shift + ") != 0");

                --shader.scope;
                shader.AddLine('}');
            }
            break;
        }
        case OpCode::Type::FloatSet: {
            const std::string op_a = GetOperandAbsNeg(regs.GetRegisterAsFloat(instr.gpr8),
                                                      instr.fset.abs_a != 0, instr.fset.neg_a != 0);

            std::string op_b;

            if (instr.is_b_imm) {
                const std::string imm = GetImmediate19(instr);
                op_b = imm;
            } else {
                if (instr.is_b_gpr) {
                    op_b = regs.GetRegisterAsFloat(instr.gpr20);
                } else {
                    op_b = regs.GetUniform(instr.cbuf34.index, instr.cbuf34.offset,
                                           GLSLRegister::Type::Float);
                }
            }

            op_b = GetOperandAbsNeg(op_b, instr.fset.abs_b != 0, instr.fset.neg_b != 0);

            // The fset instruction sets a register to 1.0 or -1 (depending on the bf bit) if the
            // condition is true, and to 0 otherwise.
            const std::string second_pred =
                GetPredicateCondition(instr.fset.pred39, instr.fset.neg_pred != 0);

            const std::string combiner = GetPredicateCombiner(instr.fset.op);

            const std::string predicate = "((" +
                                          GetPredicateComparison(instr.fset.cond, op_a, op_b) +
                                          ") " + combiner + " (" + second_pred + "))";

            if (instr.fset.bf) {
                regs.SetRegisterToFloat(instr.gpr0, 0, predicate + " ? 1.0 : 0.0", 1, 1);
            } else {
                regs.SetRegisterToInteger(instr.gpr0, false, 0, predicate + " ? 0xFFFFFFFF : 0", 1,
                                          1);
            }
            if (instr.generates_cc.Value() != 0) {
                regs.SetInternalFlag(InternalFlag::ZeroFlag, predicate);
                LOG_WARNING(HW_GPU, "FSET Condition Code is incomplete");
            }
            break;
        }
        case OpCode::Type::IntegerSet: {
            const std::string op_a = regs.GetRegisterAsInteger(instr.gpr8, 0, instr.iset.is_signed);

            std::string op_b;

            if (instr.is_b_imm) {
                op_b = std::to_string(instr.alu.GetSignedImm20_20());
            } else {
                if (instr.is_b_gpr) {
                    op_b = regs.GetRegisterAsInteger(instr.gpr20, 0, instr.iset.is_signed);
                } else {
                    op_b = regs.GetUniform(instr.cbuf34.index, instr.cbuf34.offset,
                                           GLSLRegister::Type::Integer);
                }
            }

            // The iset instruction sets a register to 1.0 or -1 (depending on the bf bit) if the
            // condition is true, and to 0 otherwise.
            const std::string second_pred =
                GetPredicateCondition(instr.iset.pred39, instr.iset.neg_pred != 0);

            const std::string combiner = GetPredicateCombiner(instr.iset.op);

            const std::string predicate = "((" +
                                          GetPredicateComparison(instr.iset.cond, op_a, op_b) +
                                          ") " + combiner + " (" + second_pred + "))";

            if (instr.iset.bf) {
                regs.SetRegisterToFloat(instr.gpr0, 0, predicate + " ? 1.0 : 0.0", 1, 1);
            } else {
                regs.SetRegisterToInteger(instr.gpr0, false, 0, predicate + " ? 0xFFFFFFFF : 0", 1,
                                          1);
            }
            break;
        }
        case OpCode::Type::HalfSet: {
            UNIMPLEMENTED_IF(instr.hset2.ftz != 0);

            const std::string op_a =
                GetHalfFloat(regs.GetRegisterAsInteger(instr.gpr8, 0, false), instr.hset2.type_a,
                             instr.hset2.abs_a != 0, instr.hset2.negate_a != 0);

            const std::string op_b = [&]() {
                switch (opcode->get().GetId()) {
                case OpCode::Id::HSET2_R:
                    return GetHalfFloat(regs.GetRegisterAsInteger(instr.gpr20, 0, false),
                                        instr.hset2.type_b, instr.hset2.abs_b != 0,
                                        instr.hset2.negate_b != 0);
                default:
                    UNREACHABLE();
                    return std::string("vec2(0)");
                }
            }();

            const std::string second_pred =
                GetPredicateCondition(instr.hset2.pred39, instr.hset2.neg_pred != 0);

            const std::string combiner = GetPredicateCombiner(instr.hset2.op);

            // HSET2 operates on each half float in the pack.
            std::string result;
            for (int i = 0; i < 2; ++i) {
                const std::string float_value = i == 0 ? "0x00003c00" : "0x3c000000";
                const std::string integer_value = i == 0 ? "0x0000ffff" : "0xffff0000";
                const std::string value = instr.hset2.bf == 1 ? float_value : integer_value;

                const std::string comp = std::string(".") + "xy"[i];
                const std::string predicate =
                    "((" + GetPredicateComparison(instr.hset2.cond, op_a + comp, op_b + comp) +
                    ") " + combiner + " (" + second_pred + "))";

                result += '(' + predicate + " ? " + value + " : 0)";
                if (i == 0) {
                    result += " | ";
                }
            }
            regs.SetRegisterToInteger(instr.gpr0, false, 0, '(' + result + ')', 1, 1);
            break;
        }
        case OpCode::Type::Xmad: {
            UNIMPLEMENTED_IF(instr.xmad.sign_a);
            UNIMPLEMENTED_IF(instr.xmad.sign_b);
            UNIMPLEMENTED_IF_MSG(instr.generates_cc,
                                 "Condition codes generation in XMAD is not implemented");

            std::string op_a{regs.GetRegisterAsInteger(instr.gpr8, 0, instr.xmad.sign_a)};
            std::string op_b;
            std::string op_c;

            // TODO(bunnei): Needs to be fixed once op_a or op_b is signed
            UNIMPLEMENTED_IF(instr.xmad.sign_a != instr.xmad.sign_b);
            const bool is_signed{instr.xmad.sign_a == 1};

            bool is_merge{};
            switch (opcode->get().GetId()) {
            case OpCode::Id::XMAD_CR: {
                is_merge = instr.xmad.merge_56;
                op_b += regs.GetUniform(instr.cbuf34.index, instr.cbuf34.offset,
                                        instr.xmad.sign_b ? GLSLRegister::Type::Integer
                                                          : GLSLRegister::Type::UnsignedInteger);
                op_c += regs.GetRegisterAsInteger(instr.gpr39, 0, is_signed);
                break;
            }
            case OpCode::Id::XMAD_RR: {
                is_merge = instr.xmad.merge_37;
                op_b += regs.GetRegisterAsInteger(instr.gpr20, 0, instr.xmad.sign_b);
                op_c += regs.GetRegisterAsInteger(instr.gpr39, 0, is_signed);
                break;
            }
            case OpCode::Id::XMAD_RC: {
                op_b += regs.GetRegisterAsInteger(instr.gpr39, 0, instr.xmad.sign_b);
                op_c += regs.GetUniform(instr.cbuf34.index, instr.cbuf34.offset,
                                        is_signed ? GLSLRegister::Type::Integer
                                                  : GLSLRegister::Type::UnsignedInteger);
                break;
            }
            case OpCode::Id::XMAD_IMM: {
                is_merge = instr.xmad.merge_37;
                op_b += std::to_string(instr.xmad.imm20_16);
                op_c += regs.GetRegisterAsInteger(instr.gpr39, 0, is_signed);
                break;
            }
            default: {
                UNIMPLEMENTED_MSG("Unhandled XMAD instruction: {}", opcode->get().GetName());
            }
            }

            // TODO(bunnei): Ensure this is right with signed operands
            if (instr.xmad.high_a) {
                op_a = "((" + op_a + ") >> 16)";
            } else {
                op_a = "((" + op_a + ") & 0xFFFF)";
            }

            std::string src2 = '(' + op_b + ')'; // Preserve original source 2
            if (instr.xmad.high_b) {
                op_b = '(' + src2 + " >> 16)";
            } else {
                op_b = '(' + src2 + " & 0xFFFF)";
            }

            std::string product = '(' + op_a + " * " + op_b + ')';
            if (instr.xmad.product_shift_left) {
                product = '(' + product + " << 16)";
            }

            switch (instr.xmad.mode) {
            case Tegra::Shader::XmadMode::None:
                break;
            case Tegra::Shader::XmadMode::CLo:
                op_c = "((" + op_c + ") & 0xFFFF)";
                break;
            case Tegra::Shader::XmadMode::CHi:
                op_c = "((" + op_c + ") >> 16)";
                break;
            case Tegra::Shader::XmadMode::CBcc:
                op_c = "((" + op_c + ") + (" + src2 + "<< 16))";
                break;
            default: {
                UNIMPLEMENTED_MSG("Unhandled XMAD mode: {}",
                                  static_cast<u32>(instr.xmad.mode.Value()));
            }
            }
=======
        UNIMPLEMENTED_IF_MSG(header.ps.omap.sample_mask != 0, "Sample mask write is unimplemented");
>>>>>>> 0f7dcd8a

        code.AddLine("if (alpha_test[0] != 0) {");
        ++code.scope;
        // We start on the register containing the alpha value in the first RT.
        u32 current_reg = 3;
        for (u32 render_target = 0; render_target < Maxwell::NumRenderTargets; ++render_target) {
            // TODO(Blinkhawk): verify the behavior of alpha testing on hardware when
            // multiple render targets are used.
            if (header.ps.IsColorComponentOutputEnabled(render_target, 0) ||
                header.ps.IsColorComponentOutputEnabled(render_target, 1) ||
                header.ps.IsColorComponentOutputEnabled(render_target, 2) ||
                header.ps.IsColorComponentOutputEnabled(render_target, 3)) {
                code.AddLine(
                    fmt::format("if (!AlphaFunc({})) discard;", SafeGetRegister(current_reg)));
                current_reg += 4;
            }
        }
        --code.scope;
        code.AddLine('}');

        // Write the color outputs using the data in the shader registers, disabled
        // rendertargets/components are skipped in the register assignment.
        current_reg = 0;
        for (u32 render_target = 0; render_target < Maxwell::NumRenderTargets; ++render_target) {
            // TODO(Subv): Figure out how dual-source blending is configured in the Switch.
            for (u32 component = 0; component < 4; ++component) {
                if (header.ps.IsColorComponentOutputEnabled(render_target, component)) {
                    code.AddLine(fmt::format("FragColor{}[{}] = {};", render_target, component,
                                             SafeGetRegister(current_reg)));
                    ++current_reg;
                }
            }
        }

        if (header.ps.omap.depth) {
            // The depth output is always 2 registers after the last color output, and current_reg
            // already contains one past the last color register.
            code.AddLine("gl_FragDepth = " + SafeGetRegister(current_reg + 1) + ';');
        }

        code.AddLine("return;");
        return {};
    }

    std::string Discard(Operation operation) {
        // Enclose "discard" in a conditional, so that GLSL compilation does not complain
        // about unexecuted instructions that may follow this.
        code.AddLine("if (true) {");
        ++code.scope;
        code.AddLine("discard;");
        --code.scope;
        code.AddLine("}");
        return {};
    }

    std::string EmitVertex(Operation operation) {
        ASSERT_MSG(stage == ShaderStage::Geometry,
                   "EmitVertex is expected to be used in a geometry shader.");

        // If a geometry shader is attached, it will always flip (it's the last stage before
        // fragment). For more info about flipping, refer to gl_shader_gen.cpp.
        code.AddLine("position.xy *= viewport_flip.xy;");
        code.AddLine("gl_Position = position;");
        code.AddLine("position.w = 1.0;");
        code.AddLine("EmitVertex();");
        return {};
    }

    std::string EndPrimitive(Operation operation) {
        ASSERT_MSG(stage == ShaderStage::Geometry,
                   "EndPrimitive is expected to be used in a geometry shader.");

        code.AddLine("EndPrimitive();");
        return {};
    }

    std::string YNegate(Operation operation) {
        // Config pack's third value is Y_NEGATE's state.
        return "uintBitsToFloat(config_pack[2])";
    }

    static constexpr OperationDecompilersArray operation_decompilers = {
        &GLSLDecompiler::Assign,

        &GLSLDecompiler::Select,

        &GLSLDecompiler::Add<Type::Float>,
        &GLSLDecompiler::Mul<Type::Float>,
        &GLSLDecompiler::Div<Type::Float>,
        &GLSLDecompiler::Fma<Type::Float>,
        &GLSLDecompiler::Negate<Type::Float>,
        &GLSLDecompiler::Absolute<Type::Float>,
        &GLSLDecompiler::FClamp,
        &GLSLDecompiler::Min<Type::Float>,
        &GLSLDecompiler::Max<Type::Float>,
        &GLSLDecompiler::FCos,
        &GLSLDecompiler::FSin,
        &GLSLDecompiler::FExp2,
        &GLSLDecompiler::FLog2,
        &GLSLDecompiler::FInverseSqrt,
        &GLSLDecompiler::FSqrt,
        &GLSLDecompiler::FRoundEven,
        &GLSLDecompiler::FFloor,
        &GLSLDecompiler::FCeil,
        &GLSLDecompiler::FTrunc,
        &GLSLDecompiler::FCastInteger<Type::Int>,
        &GLSLDecompiler::FCastInteger<Type::Uint>,

        &GLSLDecompiler::Add<Type::Int>,
        &GLSLDecompiler::Mul<Type::Int>,
        &GLSLDecompiler::Div<Type::Int>,
        &GLSLDecompiler::Negate<Type::Int>,
        &GLSLDecompiler::Absolute<Type::Int>,
        &GLSLDecompiler::Min<Type::Int>,
        &GLSLDecompiler::Max<Type::Int>,

        &GLSLDecompiler::ICastFloat,
        &GLSLDecompiler::ICastUnsigned,
        &GLSLDecompiler::LogicalShiftLeft<Type::Int>,
        &GLSLDecompiler::ILogicalShiftRight,
        &GLSLDecompiler::IArithmeticShiftRight,
        &GLSLDecompiler::BitwiseAnd<Type::Int>,
        &GLSLDecompiler::BitwiseOr<Type::Int>,
        &GLSLDecompiler::BitwiseXor<Type::Int>,
        &GLSLDecompiler::BitwiseNot<Type::Int>,
        &GLSLDecompiler::BitfieldInsert<Type::Int>,
        &GLSLDecompiler::BitfieldExtract<Type::Int>,
        &GLSLDecompiler::BitCount<Type::Int>,

        &GLSLDecompiler::Add<Type::Uint>,
        &GLSLDecompiler::Mul<Type::Uint>,
        &GLSLDecompiler::Div<Type::Uint>,
        &GLSLDecompiler::Min<Type::Uint>,
        &GLSLDecompiler::Max<Type::Uint>,
        &GLSLDecompiler::UCastFloat,
        &GLSLDecompiler::UCastSigned,
        &GLSLDecompiler::LogicalShiftLeft<Type::Uint>,
        &GLSLDecompiler::UShiftRight,
        &GLSLDecompiler::UShiftRight,
        &GLSLDecompiler::BitwiseAnd<Type::Uint>,
        &GLSLDecompiler::BitwiseOr<Type::Uint>,
        &GLSLDecompiler::BitwiseXor<Type::Uint>,
        &GLSLDecompiler::BitwiseNot<Type::Uint>,
        &GLSLDecompiler::BitfieldInsert<Type::Uint>,
        &GLSLDecompiler::BitfieldExtract<Type::Uint>,
        &GLSLDecompiler::BitCount<Type::Uint>,

        &GLSLDecompiler::Add<Type::HalfFloat>,
        &GLSLDecompiler::Mul<Type::HalfFloat>,
        &GLSLDecompiler::Fma<Type::HalfFloat>,
        &GLSLDecompiler::Absolute<Type::HalfFloat>,
        &GLSLDecompiler::HNegate,
        &GLSLDecompiler::HMergeF32,
        &GLSLDecompiler::HMergeH0,
        &GLSLDecompiler::HMergeH1,
        &GLSLDecompiler::HPack2,

        &GLSLDecompiler::LogicalAssign,
        &GLSLDecompiler::LogicalAnd,
        &GLSLDecompiler::LogicalOr,
        &GLSLDecompiler::LogicalXor,
        &GLSLDecompiler::LogicalNegate,
        &GLSLDecompiler::LogicalPick2,
        &GLSLDecompiler::LogicalAll2,
        &GLSLDecompiler::LogicalAny2,

        &GLSLDecompiler::LogicalLessThan<Type::Float>,
        &GLSLDecompiler::LogicalEqual<Type::Float>,
        &GLSLDecompiler::LogicalLessEqual<Type::Float>,
        &GLSLDecompiler::LogicalGreaterThan<Type::Float>,
        &GLSLDecompiler::LogicalNotEqual<Type::Float>,
        &GLSLDecompiler::LogicalGreaterEqual<Type::Float>,
        &GLSLDecompiler::LogicalFIsNan,

        &GLSLDecompiler::LogicalLessThan<Type::Int>,
        &GLSLDecompiler::LogicalEqual<Type::Int>,
        &GLSLDecompiler::LogicalLessEqual<Type::Int>,
        &GLSLDecompiler::LogicalGreaterThan<Type::Int>,
        &GLSLDecompiler::LogicalNotEqual<Type::Int>,
        &GLSLDecompiler::LogicalGreaterEqual<Type::Int>,

        &GLSLDecompiler::LogicalLessThan<Type::Uint>,
        &GLSLDecompiler::LogicalEqual<Type::Uint>,
        &GLSLDecompiler::LogicalLessEqual<Type::Uint>,
        &GLSLDecompiler::LogicalGreaterThan<Type::Uint>,
        &GLSLDecompiler::LogicalNotEqual<Type::Uint>,
        &GLSLDecompiler::LogicalGreaterEqual<Type::Uint>,

        &GLSLDecompiler::Logical2HLessThan,
        &GLSLDecompiler::Logical2HEqual,
        &GLSLDecompiler::Logical2HLessEqual,
        &GLSLDecompiler::Logical2HGreaterThan,
        &GLSLDecompiler::Logical2HNotEqual,
        &GLSLDecompiler::Logical2HGreaterEqual,

        &GLSLDecompiler::F4Texture,
        &GLSLDecompiler::F4TextureLod,
        &GLSLDecompiler::F4TextureGather,
        &GLSLDecompiler::F4TextureQueryDimensions,
        &GLSLDecompiler::F4TextureQueryLod,
        &GLSLDecompiler::F4TexelFetch,

        &GLSLDecompiler::Branch,
        &GLSLDecompiler::PushFlowStack,
        &GLSLDecompiler::PopFlowStack,
        &GLSLDecompiler::Exit,
        &GLSLDecompiler::Discard,

        &GLSLDecompiler::EmitVertex,
        &GLSLDecompiler::EndPrimitive,

        &GLSLDecompiler::YNegate,
    };

    std::string GetRegister(u32 index) const {
        return GetDeclarationWithSuffix(index, "gpr");
    }

    std::string GetPredicate(Tegra::Shader::Pred pred) const {
        return GetDeclarationWithSuffix(static_cast<u32>(pred), "pred");
    }

    std::string GetInputAttribute(Attribute::Index attribute) const {
        const auto index{static_cast<u32>(attribute) -
                         static_cast<u32>(Attribute::Index::Attribute_0)};
        return GetDeclarationWithSuffix(index, "input_attr");
    }

    std::string GetOutputAttribute(Attribute::Index attribute) const {
        const auto index{static_cast<u32>(attribute) -
                         static_cast<u32>(Attribute::Index::Attribute_0)};
        return GetDeclarationWithSuffix(index, "output_attr");
    }

    std::string GetConstBuffer(u32 index) const {
        return GetDeclarationWithSuffix(index, "cbuf");
    }

    std::string GetConstBufferBlock(u32 index) const {
        return GetDeclarationWithSuffix(index, "cbuf_block");
    }

    std::string GetLocalMemory() const {
        return "lmem_" + suffix;
    }

    std::string GetInternalFlag(InternalFlag flag) const {
        constexpr std::array<const char*, 4> InternalFlagNames = {"zero_flag", "sign_flag",
                                                                  "carry_flag", "overflow_flag"};
        const auto index = static_cast<u32>(flag);
        ASSERT(index < static_cast<u32>(InternalFlag::Amount));

        return std::string(InternalFlagNames[index]) + '_' + suffix;
    }

    std::string GetSampler(const Sampler& sampler) const {
        return GetDeclarationWithSuffix(static_cast<u32>(sampler.GetIndex()), "sampler");
    }

    std::string GetDeclarationWithSuffix(u32 index, const std::string& name) const {
        return name + '_' + std::to_string(index) + '_' + suffix;
    }

    const ShaderIR& ir;
    const ShaderStage stage;
    const std::string suffix;
    const Header header;

    ShaderWriter code;
};

std::string GetCommonDeclarations() {
    return "#define MAX_CONSTBUFFER_ELEMENTS " + std::to_string(MAX_CONSTBUFFER_ELEMENTS) +
           "\n"
           "#define ftoi floatBitsToInt\n"
           "#define ftou floatBitsToUint\n"
           "#define itof intBitsToFloat\n"
           "#define utof uintBitsToFloat\n\n"
           "float fromHalf2(vec2 pair) {\n"
           "    return utof(packHalf2x16(pair));\n"
           "}\n\n"
           "vec2 toHalf2(float value) {\n"
           "    return unpackHalf2x16(ftou(value));\n"
           "}\n";
}

ProgramResult Decompile(const ShaderIR& ir, Maxwell::ShaderStage stage, const std::string& suffix) {
    GLSLDecompiler decompiler(ir, stage, suffix);
    decompiler.Decompile();
    return {decompiler.GetResult(), decompiler.GetShaderEntries()};
}

} // namespace OpenGL::GLShader<|MERGE_RESOLUTION|>--- conflicted
+++ resolved
@@ -17,13 +17,7 @@
 #include "video_core/renderer_opengl/gl_shader_decompiler.h"
 #include "video_core/shader/shader_ir.h"
 
-<<<<<<< HEAD
-#pragma optimize("", off)
-
-namespace OpenGL::GLShader::Decompiler {
-=======
 namespace OpenGL::GLShader {
->>>>>>> 0f7dcd8a
 
 using Tegra::Shader::Attribute;
 using Tegra::Shader::Header;
@@ -1223,1701 +1217,7 @@
             return "0.0f";
         };
 
-<<<<<<< HEAD
-                if (opcode->get().GetId() == OpCode::Id::IADD3_R) {
-                    apply_height(instr.iadd3.height_a, op_a);
-                    apply_height(instr.iadd3.height_b, op_b);
-                    apply_height(instr.iadd3.height_c, op_c);
-                }
-
-                if (instr.iadd3.neg_a)
-                    op_a = "-(" + op_a + ')';
-
-                if (instr.iadd3.neg_b)
-                    op_b = "-(" + op_b + ')';
-
-                if (instr.iadd3.neg_c)
-                    op_c = "-(" + op_c + ')';
-
-                std::string result;
-                if (opcode->get().GetId() == OpCode::Id::IADD3_R) {
-                    switch (instr.iadd3.mode) {
-                    case Tegra::Shader::IAdd3Mode::RightShift:
-                        // TODO(tech4me): According to
-                        // https://envytools.readthedocs.io/en/latest/hw/graph/maxwell/cuda/int.html?highlight=iadd3
-                        // The addition between op_a and op_b should be done in uint33, more
-                        // investigation required
-                        result = "(((" + op_a + " + " + op_b + ") >> 16) + " + op_c + ')';
-                        break;
-                    case Tegra::Shader::IAdd3Mode::LeftShift:
-                        result = "(((" + op_a + " + " + op_b + ") << 16) + " + op_c + ')';
-                        break;
-                    default:
-                        result = '(' + op_a + " + " + op_b + " + " + op_c + ')';
-                        break;
-                    }
-                } else {
-                    result = '(' + op_a + " + " + op_b + " + " + op_c + ')';
-                }
-
-                regs.SetRegisterToInteger(instr.gpr0, true, 0, result, 1, 1);
-                break;
-            }
-            case OpCode::Id::ISCADD_C:
-            case OpCode::Id::ISCADD_R:
-            case OpCode::Id::ISCADD_IMM: {
-                UNIMPLEMENTED_IF_MSG(instr.generates_cc,
-                                     "Condition codes generation in ISCADD is not implemented");
-
-                if (instr.alu_integer.negate_a)
-                    op_a = "-(" + op_a + ')';
-
-                if (instr.alu_integer.negate_b)
-                    op_b = "-(" + op_b + ')';
-
-                const std::string shift = std::to_string(instr.alu_integer.shift_amount.Value());
-
-                regs.SetRegisterToInteger(instr.gpr0, true, 0,
-                                          "((" + op_a + " << " + shift + ") + " + op_b + ')', 1, 1);
-                break;
-            }
-            case OpCode::Id::POPC_C:
-            case OpCode::Id::POPC_R:
-            case OpCode::Id::POPC_IMM: {
-                if (instr.popc.invert) {
-                    op_b = "~(" + op_b + ')';
-                }
-                regs.SetRegisterToInteger(instr.gpr0, true, 0, "bitCount(" + op_b + ')', 1, 1);
-                break;
-            }
-            case OpCode::Id::SEL_C:
-            case OpCode::Id::SEL_R:
-            case OpCode::Id::SEL_IMM: {
-                const std::string condition =
-                    GetPredicateCondition(instr.sel.pred, instr.sel.neg_pred != 0);
-                regs.SetRegisterToInteger(instr.gpr0, true, 0,
-                                          '(' + condition + ") ? " + op_a + " : " + op_b, 1, 1);
-                break;
-            }
-            case OpCode::Id::LOP_C:
-            case OpCode::Id::LOP_R:
-            case OpCode::Id::LOP_IMM: {
-                UNIMPLEMENTED_IF_MSG(instr.generates_cc,
-                                     "Condition codes generation in LOP is not implemented");
-
-                if (instr.alu.lop.invert_a)
-                    op_a = "~(" + op_a + ')';
-
-                if (instr.alu.lop.invert_b)
-                    op_b = "~(" + op_b + ')';
-
-                WriteLogicOperation(instr.gpr0, instr.alu.lop.operation, op_a, op_b,
-                                    instr.alu.lop.pred_result_mode, instr.alu.lop.pred48);
-                break;
-            }
-            case OpCode::Id::LOP3_C:
-            case OpCode::Id::LOP3_R:
-            case OpCode::Id::LOP3_IMM: {
-                UNIMPLEMENTED_IF_MSG(instr.generates_cc,
-                                     "Condition codes generation in LOP3 is not implemented");
-
-                const std::string op_c = regs.GetRegisterAsInteger(instr.gpr39);
-                std::string lut;
-
-                if (opcode->get().GetId() == OpCode::Id::LOP3_R) {
-                    lut = '(' + std::to_string(instr.alu.lop3.GetImmLut28()) + ')';
-                } else {
-                    lut = '(' + std::to_string(instr.alu.lop3.GetImmLut48()) + ')';
-                }
-
-                WriteLop3Instruction(instr.gpr0, op_a, op_b, op_c, lut);
-                break;
-            }
-            case OpCode::Id::IMNMX_C:
-            case OpCode::Id::IMNMX_R:
-            case OpCode::Id::IMNMX_IMM: {
-                UNIMPLEMENTED_IF(instr.imnmx.exchange != Tegra::Shader::IMinMaxExchange::None);
-                UNIMPLEMENTED_IF_MSG(instr.generates_cc,
-                                     "Condition codes generation in IMNMX is not implemented");
-
-                const std::string condition =
-                    GetPredicateCondition(instr.imnmx.pred, instr.imnmx.negate_pred != 0);
-                const std::string parameters = op_a + ',' + op_b;
-                regs.SetRegisterToInteger(instr.gpr0, instr.imnmx.is_signed, 0,
-                                          '(' + condition + ") ? min(" + parameters + ") : max(" +
-                                              parameters + ')',
-                                          1, 1);
-                break;
-            }
-            case OpCode::Id::LEA_R2:
-            case OpCode::Id::LEA_R1:
-            case OpCode::Id::LEA_IMM:
-            case OpCode::Id::LEA_RZ:
-            case OpCode::Id::LEA_HI: {
-                std::string op_c;
-
-                switch (opcode->get().GetId()) {
-                case OpCode::Id::LEA_R2: {
-                    op_a = regs.GetRegisterAsInteger(instr.gpr20);
-                    op_b = regs.GetRegisterAsInteger(instr.gpr39);
-                    op_c = std::to_string(instr.lea.r2.entry_a);
-                    break;
-                }
-
-                case OpCode::Id::LEA_R1: {
-                    const bool neg = instr.lea.r1.neg != 0;
-                    op_a = regs.GetRegisterAsInteger(instr.gpr8);
-                    if (neg)
-                        op_a = "-(" + op_a + ')';
-                    op_b = regs.GetRegisterAsInteger(instr.gpr20);
-                    op_c = std::to_string(instr.lea.r1.entry_a);
-                    break;
-                }
-
-                case OpCode::Id::LEA_IMM: {
-                    const bool neg = instr.lea.imm.neg != 0;
-                    op_b = regs.GetRegisterAsInteger(instr.gpr8);
-                    if (neg)
-                        op_b = "-(" + op_b + ')';
-                    op_a = std::to_string(instr.lea.imm.entry_a);
-                    op_c = std::to_string(instr.lea.imm.entry_b);
-                    break;
-                }
-
-                case OpCode::Id::LEA_RZ: {
-                    const bool neg = instr.lea.rz.neg != 0;
-                    op_b = regs.GetRegisterAsInteger(instr.gpr8);
-                    if (neg)
-                        op_b = "-(" + op_b + ')';
-                    op_a = regs.GetUniform(instr.lea.rz.cb_index, instr.lea.rz.cb_offset,
-                                           GLSLRegister::Type::Integer);
-                    op_c = std::to_string(instr.lea.rz.entry_a);
-
-                    break;
-                }
-
-                case OpCode::Id::LEA_HI:
-                default: {
-                    op_b = regs.GetRegisterAsInteger(instr.gpr8);
-                    op_a = std::to_string(instr.lea.imm.entry_a);
-                    op_c = std::to_string(instr.lea.imm.entry_b);
-                    UNIMPLEMENTED_MSG("Unhandled LEA subinstruction: {}", opcode->get().GetName());
-                }
-                }
-                UNIMPLEMENTED_IF_MSG(instr.lea.pred48 != static_cast<u64>(Pred::UnusedIndex),
-                                     "Unhandled LEA Predicate");
-                const std::string value = '(' + op_a + " + (" + op_b + "*(1 << " + op_c + ")))";
-                regs.SetRegisterToInteger(instr.gpr0, true, 0, value, 1, 1);
-
-                break;
-            }
-            default: {
-                UNIMPLEMENTED_MSG("Unhandled ArithmeticInteger instruction: {}",
-                                  opcode->get().GetName());
-            }
-            }
-
-            break;
-        }
-        case OpCode::Type::ArithmeticHalf: {
-            if (opcode->get().GetId() == OpCode::Id::HADD2_C ||
-                opcode->get().GetId() == OpCode::Id::HADD2_R) {
-                UNIMPLEMENTED_IF(instr.alu_half.ftz != 0);
-            }
-            const bool negate_a =
-                opcode->get().GetId() != OpCode::Id::HMUL2_R && instr.alu_half.negate_a != 0;
-            const bool negate_b =
-                opcode->get().GetId() != OpCode::Id::HMUL2_C && instr.alu_half.negate_b != 0;
-
-            const std::string op_a =
-                GetHalfFloat(regs.GetRegisterAsInteger(instr.gpr8, 0, false), instr.alu_half.type_a,
-                             instr.alu_half.abs_a != 0, negate_a);
-
-            std::string op_b;
-            switch (opcode->get().GetId()) {
-            case OpCode::Id::HADD2_C:
-            case OpCode::Id::HMUL2_C:
-                op_b = regs.GetUniform(instr.cbuf34.index, instr.cbuf34.offset,
-                                       GLSLRegister::Type::UnsignedInteger);
-                break;
-            case OpCode::Id::HADD2_R:
-            case OpCode::Id::HMUL2_R:
-                op_b = regs.GetRegisterAsInteger(instr.gpr20, 0, false);
-                break;
-            default:
-                UNREACHABLE();
-                op_b = "0";
-                break;
-            }
-            op_b = GetHalfFloat(op_b, instr.alu_half.type_b, instr.alu_half.abs_b != 0, negate_b);
-
-            const std::string result = [&]() {
-                switch (opcode->get().GetId()) {
-                case OpCode::Id::HADD2_C:
-                case OpCode::Id::HADD2_R:
-                    return '(' + op_a + " + " + op_b + ')';
-                case OpCode::Id::HMUL2_C:
-                case OpCode::Id::HMUL2_R:
-                    return '(' + op_a + " * " + op_b + ')';
-                default:
-                    UNIMPLEMENTED_MSG("Unhandled half float instruction: {}",
-                                      opcode->get().GetName());
-                    return std::string("0");
-                }
-            }();
-
-            regs.SetRegisterToHalfFloat(instr.gpr0, 0, result, instr.alu_half.merge, 1, 1,
-                                        instr.alu_half.saturate != 0);
-            break;
-        }
-        case OpCode::Type::ArithmeticHalfImmediate: {
-            if (opcode->get().GetId() == OpCode::Id::HADD2_IMM) {
-                UNIMPLEMENTED_IF(instr.alu_half_imm.ftz != 0);
-            } else {
-                UNIMPLEMENTED_IF(instr.alu_half_imm.precision !=
-                                 Tegra::Shader::HalfPrecision::None);
-            }
-
-            const std::string op_a = GetHalfFloat(
-                regs.GetRegisterAsInteger(instr.gpr8, 0, false), instr.alu_half_imm.type_a,
-                instr.alu_half_imm.abs_a != 0, instr.alu_half_imm.negate_a != 0);
-
-            const std::string op_b = UnpackHalfImmediate(instr, true);
-
-            const std::string result = [&]() {
-                switch (opcode->get().GetId()) {
-                case OpCode::Id::HADD2_IMM:
-                    return op_a + " + " + op_b;
-                case OpCode::Id::HMUL2_IMM:
-                    return op_a + " * " + op_b;
-                default:
-                    UNREACHABLE();
-                    return std::string("0");
-                }
-            }();
-
-            regs.SetRegisterToHalfFloat(instr.gpr0, 0, result, instr.alu_half_imm.merge, 1, 1,
-                                        instr.alu_half_imm.saturate != 0);
-            break;
-        }
-        case OpCode::Type::Ffma: {
-            const std::string op_a = regs.GetRegisterAsFloat(instr.gpr8);
-            std::string op_b = instr.ffma.negate_b ? "-" : "";
-            std::string op_c = instr.ffma.negate_c ? "-" : "";
-
-            UNIMPLEMENTED_IF_MSG(instr.ffma.cc != 0, "FFMA cc not implemented");
-            UNIMPLEMENTED_IF_MSG(
-                instr.ffma.tab5980_0 != 1, "FFMA tab5980_0({}) not implemented",
-                instr.ffma.tab5980_0.Value()); // Seems to be 1 by default based on SMO
-            UNIMPLEMENTED_IF_MSG(instr.ffma.tab5980_1 != 0, "FFMA tab5980_1({}) not implemented",
-                                 instr.ffma.tab5980_1.Value());
-            UNIMPLEMENTED_IF_MSG(instr.generates_cc,
-                                 "Condition codes generation in FFMA is not implemented");
-
-            switch (opcode->get().GetId()) {
-            case OpCode::Id::FFMA_CR: {
-                op_b += regs.GetUniform(instr.cbuf34.index, instr.cbuf34.offset,
-                                        GLSLRegister::Type::Float);
-                op_c += regs.GetRegisterAsFloat(instr.gpr39);
-                break;
-            }
-            case OpCode::Id::FFMA_RR: {
-                op_b += regs.GetRegisterAsFloat(instr.gpr20);
-                op_c += regs.GetRegisterAsFloat(instr.gpr39);
-                break;
-            }
-            case OpCode::Id::FFMA_RC: {
-                op_b += regs.GetRegisterAsFloat(instr.gpr39);
-                op_c += regs.GetUniform(instr.cbuf34.index, instr.cbuf34.offset,
-                                        GLSLRegister::Type::Float);
-                break;
-            }
-            case OpCode::Id::FFMA_IMM: {
-                op_b += GetImmediate19(instr);
-                op_c += regs.GetRegisterAsFloat(instr.gpr39);
-                break;
-            }
-            default: {
-                UNIMPLEMENTED_MSG("Unhandled FFMA instruction: {}", opcode->get().GetName());
-            }
-            }
-
-            regs.SetRegisterToFloat(instr.gpr0, 0, "fma(" + op_a + ", " + op_b + ", " + op_c + ')',
-                                    1, 1, instr.alu.saturate_d, 0, true);
-            break;
-        }
-        case OpCode::Type::Hfma2: {
-            if (opcode->get().GetId() == OpCode::Id::HFMA2_RR) {
-                UNIMPLEMENTED_IF(instr.hfma2.rr.precision != Tegra::Shader::HalfPrecision::None);
-            } else {
-                UNIMPLEMENTED_IF(instr.hfma2.precision != Tegra::Shader::HalfPrecision::None);
-            }
-            const bool saturate = opcode->get().GetId() == OpCode::Id::HFMA2_RR
-                                      ? instr.hfma2.rr.saturate != 0
-                                      : instr.hfma2.saturate != 0;
-
-            const std::string op_a =
-                GetHalfFloat(regs.GetRegisterAsInteger(instr.gpr8, 0, false), instr.hfma2.type_a);
-            std::string op_b, op_c;
-
-            switch (opcode->get().GetId()) {
-            case OpCode::Id::HFMA2_CR:
-                op_b = GetHalfFloat(regs.GetUniform(instr.cbuf34.index, instr.cbuf34.offset,
-                                                    GLSLRegister::Type::UnsignedInteger),
-                                    instr.hfma2.type_b, false, instr.hfma2.negate_b);
-                op_c = GetHalfFloat(regs.GetRegisterAsInteger(instr.gpr39, 0, false),
-                                    instr.hfma2.type_reg39, false, instr.hfma2.negate_c);
-                break;
-            case OpCode::Id::HFMA2_RC:
-                op_b = GetHalfFloat(regs.GetRegisterAsInteger(instr.gpr39, 0, false),
-                                    instr.hfma2.type_reg39, false, instr.hfma2.negate_b);
-                op_c = GetHalfFloat(regs.GetUniform(instr.cbuf34.index, instr.cbuf34.offset,
-                                                    GLSLRegister::Type::UnsignedInteger),
-                                    instr.hfma2.type_b, false, instr.hfma2.negate_c);
-                break;
-            case OpCode::Id::HFMA2_RR:
-                op_b = GetHalfFloat(regs.GetRegisterAsInteger(instr.gpr20, 0, false),
-                                    instr.hfma2.type_b, false, instr.hfma2.negate_b);
-                op_c = GetHalfFloat(regs.GetRegisterAsInteger(instr.gpr39, 0, false),
-                                    instr.hfma2.rr.type_c, false, instr.hfma2.rr.negate_c);
-                break;
-            case OpCode::Id::HFMA2_IMM_R:
-                op_b = UnpackHalfImmediate(instr, true);
-                op_c = GetHalfFloat(regs.GetRegisterAsInteger(instr.gpr39, 0, false),
-                                    instr.hfma2.type_reg39, false, instr.hfma2.negate_c);
-                break;
-            default:
-                UNREACHABLE();
-                op_c = op_b = "vec2(0)";
-                break;
-            }
-
-            const std::string result = '(' + op_a + " * " + op_b + " + " + op_c + ')';
-
-            regs.SetRegisterToHalfFloat(instr.gpr0, 0, result, instr.hfma2.merge, 1, 1, saturate);
-            break;
-        }
-        case OpCode::Type::Conversion: {
-            switch (opcode->get().GetId()) {
-            case OpCode::Id::I2I_R: {
-                UNIMPLEMENTED_IF(instr.conversion.selector);
-
-                std::string op_a = regs.GetRegisterAsInteger(
-                    instr.gpr20, 0, instr.conversion.is_input_signed, instr.conversion.src_size);
-
-                if (instr.conversion.abs_a) {
-                    op_a = "abs(" + op_a + ')';
-                }
-
-                if (instr.conversion.negate_a) {
-                    op_a = "-(" + op_a + ')';
-                }
-
-                regs.SetRegisterToInteger(instr.gpr0, instr.conversion.is_output_signed, 0, op_a, 1,
-                                          1, instr.alu.saturate_d, 0, instr.conversion.dest_size,
-                                          instr.generates_cc.Value() != 0);
-                break;
-            }
-            case OpCode::Id::I2F_R:
-            case OpCode::Id::I2F_C: {
-                UNIMPLEMENTED_IF(instr.conversion.dest_size != Register::Size::Word);
-                UNIMPLEMENTED_IF(instr.conversion.selector);
-                UNIMPLEMENTED_IF_MSG(instr.generates_cc,
-                                     "Condition codes generation in I2F is not implemented");
-
-                std::string op_a{};
-
-                if (instr.is_b_gpr) {
-                    op_a =
-                        regs.GetRegisterAsInteger(instr.gpr20, 0, instr.conversion.is_input_signed,
-                                                  instr.conversion.src_size);
-                } else {
-                    op_a = regs.GetUniform(instr.cbuf34.index, instr.cbuf34.offset,
-                                           instr.conversion.is_input_signed
-                                               ? GLSLRegister::Type::Integer
-                                               : GLSLRegister::Type::UnsignedInteger,
-                                           instr.conversion.src_size);
-                }
-
-                if (instr.conversion.abs_a) {
-                    op_a = "abs(" + op_a + ')';
-                }
-
-                if (instr.conversion.negate_a) {
-                    op_a = "-(" + op_a + ')';
-                }
-
-                regs.SetRegisterToFloat(instr.gpr0, 0, op_a, 1, 1);
-                break;
-            }
-            case OpCode::Id::F2F_R: {
-                UNIMPLEMENTED_IF(instr.conversion.dest_size != Register::Size::Word);
-                UNIMPLEMENTED_IF(instr.conversion.src_size != Register::Size::Word);
-                UNIMPLEMENTED_IF_MSG(instr.generates_cc,
-                                     "Condition codes generation in F2F is not implemented");
-                std::string op_a = regs.GetRegisterAsFloat(instr.gpr20);
-
-                if (instr.conversion.abs_a) {
-                    op_a = "abs(" + op_a + ')';
-                }
-
-                if (instr.conversion.negate_a) {
-                    op_a = "-(" + op_a + ')';
-                }
-
-                switch (instr.conversion.f2f.rounding) {
-                case Tegra::Shader::F2fRoundingOp::None:
-                    break;
-                case Tegra::Shader::F2fRoundingOp::Round:
-                    op_a = "roundEven(" + op_a + ')';
-                    break;
-                case Tegra::Shader::F2fRoundingOp::Floor:
-                    op_a = "floor(" + op_a + ')';
-                    break;
-                case Tegra::Shader::F2fRoundingOp::Ceil:
-                    op_a = "ceil(" + op_a + ')';
-                    break;
-                case Tegra::Shader::F2fRoundingOp::Trunc:
-                    op_a = "trunc(" + op_a + ')';
-                    break;
-                default:
-                    UNIMPLEMENTED_MSG("Unimplemented F2F rounding mode {}",
-                                      static_cast<u32>(instr.conversion.f2f.rounding.Value()));
-                    break;
-                }
-
-                regs.SetRegisterToFloat(instr.gpr0, 0, op_a, 1, 1, instr.alu.saturate_d);
-                break;
-            }
-            case OpCode::Id::F2I_R:
-            case OpCode::Id::F2I_C: {
-                UNIMPLEMENTED_IF(instr.conversion.src_size != Register::Size::Word);
-                UNIMPLEMENTED_IF_MSG(instr.generates_cc,
-                                     "Condition codes generation in F2I is not implemented");
-                std::string op_a{};
-
-                if (instr.is_b_gpr) {
-                    op_a = regs.GetRegisterAsFloat(instr.gpr20);
-                } else {
-                    op_a = regs.GetUniform(instr.cbuf34.index, instr.cbuf34.offset,
-                                           GLSLRegister::Type::Float);
-                }
-
-                if (instr.conversion.abs_a) {
-                    op_a = "abs(" + op_a + ')';
-                }
-
-                if (instr.conversion.negate_a) {
-                    op_a = "-(" + op_a + ')';
-                }
-
-                switch (instr.conversion.f2i.rounding) {
-                case Tegra::Shader::F2iRoundingOp::None:
-                    break;
-                case Tegra::Shader::F2iRoundingOp::Floor:
-                    op_a = "floor(" + op_a + ')';
-                    break;
-                case Tegra::Shader::F2iRoundingOp::Ceil:
-                    op_a = "ceil(" + op_a + ')';
-                    break;
-                case Tegra::Shader::F2iRoundingOp::Trunc:
-                    op_a = "trunc(" + op_a + ')';
-                    break;
-                default:
-                    UNIMPLEMENTED_MSG("Unimplemented F2I rounding mode {}",
-                                      static_cast<u32>(instr.conversion.f2i.rounding.Value()));
-                    break;
-                }
-
-                if (instr.conversion.is_output_signed) {
-                    op_a = "int(" + op_a + ')';
-                } else {
-                    op_a = "uint(" + op_a + ')';
-                }
-
-                regs.SetRegisterToInteger(instr.gpr0, instr.conversion.is_output_signed, 0, op_a, 1,
-                                          1, false, 0, instr.conversion.dest_size);
-                break;
-            }
-            default: {
-                UNIMPLEMENTED_MSG("Unhandled conversion instruction: {}", opcode->get().GetName());
-            }
-            }
-            break;
-        }
-        case OpCode::Type::Memory: {
-            switch (opcode->get().GetId()) {
-            case OpCode::Id::LD_A: {
-                // Note: Shouldn't this be interp mode flat? As in no interpolation made.
-                UNIMPLEMENTED_IF_MSG(instr.gpr8.Value() != Register::ZeroIndex,
-                                     "Indirect attribute loads are not supported");
-                UNIMPLEMENTED_IF_MSG((instr.attribute.fmt20.immediate.Value() % sizeof(u32)) != 0,
-                                     "Unaligned attribute loads are not supported");
-
-                Tegra::Shader::IpaMode input_mode{Tegra::Shader::IpaInterpMode::Perspective,
-                                                  Tegra::Shader::IpaSampleMode::Default};
-
-                u64 next_element = instr.attribute.fmt20.element;
-                u64 next_index = static_cast<u64>(instr.attribute.fmt20.index.Value());
-
-                const auto LoadNextElement = [&](u32 reg_offset) {
-                    regs.SetRegisterToInputAttibute(instr.gpr0.Value() + reg_offset, next_element,
-                                                    static_cast<Attribute::Index>(next_index),
-                                                    input_mode, instr.gpr39.Value());
-
-                    // Load the next attribute element into the following register. If the element
-                    // to load goes beyond the vec4 size, load the first element of the next
-                    // attribute.
-                    next_element = (next_element + 1) % 4;
-                    next_index = next_index + (next_element == 0 ? 1 : 0);
-                };
-
-                const u32 num_words = static_cast<u32>(instr.attribute.fmt20.size.Value()) + 1;
-                for (u32 reg_offset = 0; reg_offset < num_words; ++reg_offset) {
-                    LoadNextElement(reg_offset);
-                }
-                break;
-            }
-            case OpCode::Id::LD_C: {
-                UNIMPLEMENTED_IF(instr.ld_c.unknown != 0);
-
-                // Add an extra scope and declare the index register inside to prevent
-                // overwriting it in case it is used as an output of the LD instruction.
-                shader.AddLine("{");
-                ++shader.scope;
-
-                shader.AddLine("uint index = (" + regs.GetRegisterAsInteger(instr.gpr8, 0, false) +
-                               " / 4) & (MAX_CONSTBUFFER_ELEMENTS - 1);");
-
-                const std::string op_a =
-                    regs.GetUniformIndirect(instr.cbuf36.index, instr.cbuf36.offset + 0, "index",
-                                            GLSLRegister::Type::Float);
-
-                switch (instr.ld_c.type.Value()) {
-                case Tegra::Shader::UniformType::Single:
-                    regs.SetRegisterToFloat(instr.gpr0, 0, op_a, 1, 1);
-                    break;
-
-                case Tegra::Shader::UniformType::Double: {
-                    const std::string op_b =
-                        regs.GetUniformIndirect(instr.cbuf36.index, instr.cbuf36.offset + 4,
-                                                "index", GLSLRegister::Type::Float);
-                    regs.SetRegisterToFloat(instr.gpr0, 0, op_a, 1, 1);
-                    regs.SetRegisterToFloat(instr.gpr0.Value() + 1, 0, op_b, 1, 1);
-                    break;
-                }
-                default:
-                    UNIMPLEMENTED_MSG("Unhandled type: {}",
-                                      static_cast<unsigned>(instr.ld_c.type.Value()));
-                }
-
-                --shader.scope;
-                shader.AddLine("}");
-                break;
-            }
-            case OpCode::Id::LD_L: {
-                UNIMPLEMENTED_IF_MSG(instr.ld_l.unknown == 1, "LD_L Unhandled mode: {}",
-                                     static_cast<unsigned>(instr.ld_l.unknown.Value()));
-
-                // Add an extra scope and declare the index register inside to prevent
-                // overwriting it in case it is used as an output of the LD instruction.
-                shader.AddLine('{');
-                ++shader.scope;
-
-                std::string op = '(' + regs.GetRegisterAsInteger(instr.gpr8, 0, false) + " + " +
-                                 std::to_string(instr.smem_imm.Value()) + ')';
-
-                shader.AddLine("uint index = (" + op + " / 4);");
-
-                const std::string op_a = regs.GetLocalMemoryAsFloat("index");
-
-                switch (instr.ldst_sl.type.Value()) {
-                case Tegra::Shader::StoreType::Bytes32:
-                    regs.SetRegisterToFloat(instr.gpr0, 0, op_a, 1, 1);
-                    break;
-                default:
-                    UNIMPLEMENTED_MSG("LD_L Unhandled type: {}",
-                                      static_cast<unsigned>(instr.ldst_sl.type.Value()));
-                }
-
-                --shader.scope;
-                shader.AddLine('}');
-                break;
-            }
-            case OpCode::Id::ST_A: {
-                UNIMPLEMENTED_IF_MSG(instr.gpr8.Value() != Register::ZeroIndex,
-                                     "Indirect attribute loads are not supported");
-                UNIMPLEMENTED_IF_MSG((instr.attribute.fmt20.immediate.Value() % sizeof(u32)) != 0,
-                                     "Unaligned attribute loads are not supported");
-
-                u64 next_element = instr.attribute.fmt20.element;
-                u64 next_index = static_cast<u64>(instr.attribute.fmt20.index.Value());
-
-                const auto StoreNextElement = [&](u32 reg_offset) {
-                    regs.SetOutputAttributeToRegister(static_cast<Attribute::Index>(next_index),
-                                                      next_element, instr.gpr0.Value() + reg_offset,
-                                                      instr.gpr39.Value());
-
-                    // Load the next attribute element into the following register. If the element
-                    // to load goes beyond the vec4 size, load the first element of the next
-                    // attribute.
-                    next_element = (next_element + 1) % 4;
-                    next_index = next_index + (next_element == 0 ? 1 : 0);
-                };
-
-                const u32 num_words = static_cast<u32>(instr.attribute.fmt20.size.Value()) + 1;
-                for (u32 reg_offset = 0; reg_offset < num_words; ++reg_offset) {
-                    StoreNextElement(reg_offset);
-                }
-
-                break;
-            }
-            case OpCode::Id::ST_L: {
-                UNIMPLEMENTED_IF_MSG(instr.st_l.unknown == 0, "ST_L Unhandled mode: {}",
-                                     static_cast<unsigned>(instr.st_l.unknown.Value()));
-
-                // Add an extra scope and declare the index register inside to prevent
-                // overwriting it in case it is used as an output of the LD instruction.
-                shader.AddLine('{');
-                ++shader.scope;
-
-                std::string op = '(' + regs.GetRegisterAsInteger(instr.gpr8, 0, false) + " + " +
-                                 std::to_string(instr.smem_imm.Value()) + ')';
-
-                shader.AddLine("uint index = (" + op + " / 4);");
-
-                switch (instr.ldst_sl.type.Value()) {
-                case Tegra::Shader::StoreType::Bytes32:
-                    regs.SetLocalMemoryAsFloat("index", regs.GetRegisterAsFloat(instr.gpr0));
-                    break;
-                default:
-                    UNIMPLEMENTED_MSG("ST_L Unhandled type: {}",
-                                      static_cast<unsigned>(instr.ldst_sl.type.Value()));
-                }
-
-                --shader.scope;
-                shader.AddLine('}');
-                break;
-            }
-            case OpCode::Id::TEX: {
-                Tegra::Shader::TextureType texture_type{instr.tex.texture_type};
-                std::string coord;
-                const bool is_array = instr.tex.array != 0;
-
-                UNIMPLEMENTED_IF_MSG(instr.tex.UsesMiscMode(Tegra::Shader::TextureMiscMode::NODEP),
-                                     "NODEP is not implemented");
-                UNIMPLEMENTED_IF_MSG(instr.tex.UsesMiscMode(Tegra::Shader::TextureMiscMode::AOFFI),
-                                     "AOFFI is not implemented");
-
-                const bool depth_compare =
-                    instr.tex.UsesMiscMode(Tegra::Shader::TextureMiscMode::DC);
-                u32 num_coordinates = TextureCoordinates(texture_type);
-                u32 start_index = 0;
-                std::string array_elem;
-                if (is_array) {
-                    array_elem = regs.GetRegisterAsInteger(instr.gpr8);
-                    start_index = 1;
-                }
-                const auto process_mode = instr.tex.GetTextureProcessMode();
-                u32 start_index_b = 0;
-                std::string lod_value;
-                if (process_mode != Tegra::Shader::TextureProcessMode::LZ &&
-                    process_mode != Tegra::Shader::TextureProcessMode::None) {
-                    start_index_b = 1;
-                    lod_value = regs.GetRegisterAsFloat(instr.gpr20);
-                }
-
-                std::string depth_value;
-                if (depth_compare) {
-                    depth_value = regs.GetRegisterAsFloat(instr.gpr20.Value() + start_index_b);
-                }
-
-                bool depth_compare_extra = false;
-
-                switch (num_coordinates) {
-                case 1: {
-                    const std::string x = regs.GetRegisterAsFloat(instr.gpr8.Value() + start_index);
-                    if (is_array) {
-                        if (depth_compare) {
-                            coord = "vec3 coords = vec3(" + x + ", " + depth_value + ", " +
-                                    array_elem + ");";
-                        } else {
-                            coord = "vec2 coords = vec2(" + x + ", " + array_elem + ");";
-                        }
-                    } else {
-                        if (depth_compare) {
-                            coord = "vec2 coords = vec2(" + x + ", " + depth_value + ");";
-                        } else {
-                            coord = "float coords = " + x + ';';
-                        }
-                    }
-                    break;
-                }
-                case 2: {
-                    const std::string x = regs.GetRegisterAsFloat(instr.gpr8.Value() + start_index);
-                    const std::string y =
-                        regs.GetRegisterAsFloat(instr.gpr8.Value() + start_index + 1);
-                    if (is_array) {
-                        if (depth_compare) {
-                            coord = "vec4 coords = vec4(" + x + ", " + y + ", " + depth_value +
-                                    ", " + array_elem + ");";
-                        } else {
-                            coord = "vec3 coords = vec3(" + x + ", " + y + ", " + array_elem + ");";
-                        }
-                    } else {
-                        if (depth_compare) {
-                            coord =
-                                "vec3 coords = vec3(" + x + ", " + y + ", " + depth_value + ");";
-                        } else {
-                            coord = "vec2 coords = vec2(" + x + ", " + y + ");";
-                        }
-                    }
-                    break;
-                }
-                case 3: {
-                    const std::string x = regs.GetRegisterAsFloat(instr.gpr8.Value() + start_index);
-                    const std::string y =
-                        regs.GetRegisterAsFloat(instr.gpr8.Value() + start_index + 1);
-                    const std::string z =
-                        regs.GetRegisterAsFloat(instr.gpr8.Value() + start_index + 2);
-                    if (is_array) {
-                        depth_compare_extra = depth_compare;
-                        coord = "vec4 coords = vec4(" + x + ", " + y + ", " + z + ", " +
-                                array_elem + ");";
-                    } else {
-                        if (depth_compare) {
-                            coord = "vec4 coords = vec4(" + x + ", " + y + ", " + z + ", " +
-                                    depth_value + ");";
-                        } else {
-                            coord = "vec3 coords = vec3(" + x + ", " + y + ", " + z + ");";
-                        }
-                    }
-                    break;
-                }
-                default:
-                    UNIMPLEMENTED_MSG("Unhandled coordinates number {}",
-                                      static_cast<u32>(num_coordinates));
-
-                    // Fallback to interpreting as a 2D texture for now
-                    const std::string x = regs.GetRegisterAsFloat(instr.gpr8);
-                    const std::string y = regs.GetRegisterAsFloat(instr.gpr8.Value() + 1);
-                    coord = "vec2 coords = vec2(" + x + ", " + y + ");";
-                    texture_type = Tegra::Shader::TextureType::Texture2D;
-                }
-
-                const std::string sampler =
-                    GetSampler(instr.sampler, texture_type, is_array, depth_compare);
-                // Add an extra scope and declare the texture coords inside to prevent
-                // overwriting them in case they are used as outputs of the texs instruction.
-
-                shader.AddLine('{');
-                ++shader.scope;
-                shader.AddLine(coord);
-                std::string texture;
-
-                switch (instr.tex.GetTextureProcessMode()) {
-                case Tegra::Shader::TextureProcessMode::None: {
-                    if (!depth_compare_extra) {
-                        texture = "texture(" + sampler + ", coords)";
-                    } else {
-                        texture = "texture(" + sampler + ", coords, " + depth_value + ')';
-                    }
-                    break;
-                }
-                case Tegra::Shader::TextureProcessMode::LZ: {
-                    if (!depth_compare_extra) {
-                        texture = "textureLod(" + sampler + ", coords, 0.0)";
-                    } else {
-                        texture = "texture(" + sampler + ", coords, " + depth_value + ')';
-                    }
-                    break;
-                }
-                case Tegra::Shader::TextureProcessMode::LB:
-                case Tegra::Shader::TextureProcessMode::LBA: {
-                    // TODO: Figure if A suffix changes the equation at all.
-                    if (!depth_compare_extra) {
-                        texture = "texture(" + sampler + ", coords, " + lod_value + ')';
-                    } else {
-                        texture = "texture(" + sampler + ", coords, " + depth_value + ')';
-                        LOG_WARNING(HW_GPU,
-                                    "OpenGL Limitation: can't set bias value along depth compare");
-                    }
-                    break;
-                }
-                case Tegra::Shader::TextureProcessMode::LL:
-                case Tegra::Shader::TextureProcessMode::LLA: {
-                    // TODO: Figure if A suffix changes the equation at all.
-                    if (!depth_compare_extra) {
-                        texture = "textureLod(" + sampler + ", coords, " + lod_value + ')';
-                    } else {
-                        texture = "texture(" + sampler + ", coords, " + depth_value + ')';
-                        LOG_WARNING(HW_GPU,
-                                    "OpenGL Limitation: can't set lod value along depth compare");
-                    }
-                    break;
-                }
-                default: {
-                    if (!depth_compare_extra) {
-                        texture = "texture(" + sampler + ", coords)";
-                    } else {
-                        texture = "texture(" + sampler + ", coords, " + depth_value + ')';
-                    }
-                    UNIMPLEMENTED_MSG("Unhandled texture process mode {}",
-                                      static_cast<u32>(instr.tex.GetTextureProcessMode()));
-                }
-                }
-                if (!depth_compare) {
-                    shader.AddLine("vec4 texture_tmp = " + texture + ';');
-                    std::size_t dest_elem{};
-                    for (std::size_t elem = 0; elem < 4; ++elem) {
-                        if (!instr.tex.IsComponentEnabled(elem)) {
-                            // Skip disabled components
-                            continue;
-                        }
-                        regs.SetRegisterToFloat(instr.gpr0, elem, "texture_tmp", 1, 4, false,
-                                                dest_elem);
-                        ++dest_elem;
-                    }
-                } else {
-                    regs.SetRegisterToFloat(instr.gpr0, 0, texture, 1, 1, false);
-                }
-                --shader.scope;
-                shader.AddLine('}');
-                break;
-            }
-            case OpCode::Id::TEXS: {
-                Tegra::Shader::TextureType texture_type{instr.texs.GetTextureType()};
-                bool is_array{instr.texs.IsArrayTexture()};
-
-                /*UNIMPLEMENTED_IF_MSG(instr.texs.UsesMiscMode(Tegra::Shader::TextureMiscMode::NODEP),
-                                     "NODEP is not implemented");*/
-
-                const bool depth_compare =
-                    instr.texs.UsesMiscMode(Tegra::Shader::TextureMiscMode::DC);
-                u32 num_coordinates = TextureCoordinates(texture_type);
-                const auto process_mode = instr.texs.GetTextureProcessMode();
-                std::string lod_value;
-                std::string coord;
-                u32 lod_offset = 0;
-                if (process_mode == Tegra::Shader::TextureProcessMode::LL) {
-                    if (num_coordinates > 2) {
-                        lod_value = regs.GetRegisterAsFloat(instr.gpr20.Value() + 1);
-                        lod_offset = 2;
-                    } else {
-                        lod_value = regs.GetRegisterAsFloat(instr.gpr20);
-                        lod_offset = 1;
-                    }
-                }
-
-                switch (num_coordinates) {
-                case 1: {
-                    coord = "float coords = " + regs.GetRegisterAsFloat(instr.gpr8) + ';';
-                    break;
-                }
-                case 2: {
-                    if (is_array) {
-                        if (depth_compare) {
-                            const std::string index = regs.GetRegisterAsInteger(instr.gpr8);
-                            const std::string x = regs.GetRegisterAsFloat(instr.gpr8.Value() + 1);
-                            const std::string y = regs.GetRegisterAsFloat(instr.gpr20);
-                            const std::string z = regs.GetRegisterAsFloat(instr.gpr20.Value() + 1);
-                            coord = "vec4 coords = vec4(" + x + ", " + y + ", " + z + ", " + index +
-                                    ");";
-                        } else {
-                            const std::string index = regs.GetRegisterAsInteger(instr.gpr8);
-                            const std::string x = regs.GetRegisterAsFloat(instr.gpr8.Value() + 1);
-                            const std::string y = regs.GetRegisterAsFloat(instr.gpr20);
-                            coord = "vec3 coords = vec3(" + x + ", " + y + ", " + index + ");";
-                        }
-                    } else {
-                        if (lod_offset != 0) {
-                            if (depth_compare) {
-                                const std::string x = regs.GetRegisterAsFloat(instr.gpr8);
-                                const std::string y =
-                                    regs.GetRegisterAsFloat(instr.gpr8.Value() + 1);
-                                const std::string z =
-                                    regs.GetRegisterAsFloat(instr.gpr20.Value() + lod_offset);
-                                coord = "vec3 coords = vec3(" + x + ", " + y + ", " + z + ");";
-                            } else {
-                                const std::string x = regs.GetRegisterAsFloat(instr.gpr8);
-                                const std::string y =
-                                    regs.GetRegisterAsFloat(instr.gpr8.Value() + 1);
-                                coord = "vec2 coords = vec2(" + x + ", " + y + ");";
-                            }
-                        } else {
-                            if (depth_compare) {
-                                const std::string x = regs.GetRegisterAsFloat(instr.gpr8);
-                                const std::string y =
-                                    regs.GetRegisterAsFloat(instr.gpr8.Value() + 1);
-                                const std::string z = regs.GetRegisterAsFloat(instr.gpr20);
-                                coord = "vec3 coords = vec3(" + x + ", " + y + ", " + z + ");";
-                            } else {
-                                const std::string x = regs.GetRegisterAsFloat(instr.gpr8);
-                                const std::string y = regs.GetRegisterAsFloat(instr.gpr20);
-                                coord = "vec2 coords = vec2(" + x + ", " + y + ");";
-                            }
-                        }
-                    }
-                    break;
-                }
-                case 3: {
-                    const std::string x = regs.GetRegisterAsFloat(instr.gpr8);
-                    const std::string y = regs.GetRegisterAsFloat(instr.gpr8.Value() + 1);
-                    const std::string z = regs.GetRegisterAsFloat(instr.gpr20);
-                    coord = "vec3 coords = vec3(" + x + ", " + y + ", " + z + ");";
-                    break;
-                }
-                default:
-                    UNIMPLEMENTED_MSG("Unhandled coordinates number {}",
-                                      static_cast<u32>(num_coordinates));
-
-                    // Fallback to interpreting as a 2D texture for now
-                    const std::string x = regs.GetRegisterAsFloat(instr.gpr8);
-                    const std::string y = regs.GetRegisterAsFloat(instr.gpr20);
-                    coord = "vec2 coords = vec2(" + x + ", " + y + ");";
-                    texture_type = Tegra::Shader::TextureType::Texture2D;
-                    is_array = false;
-                }
-                const std::string sampler =
-                    GetSampler(instr.sampler, texture_type, is_array, depth_compare);
-                std::string texture;
-                switch (process_mode) {
-                case Tegra::Shader::TextureProcessMode::None: {
-                    texture = "texture(" + sampler + ", coords)";
-                    break;
-                }
-                case Tegra::Shader::TextureProcessMode::LZ: {
-                    if (depth_compare && is_array) {
-                        texture = "texture(" + sampler + ", coords)";
-                    } else {
-                        texture = "textureLod(" + sampler + ", coords, 0.0)";
-                    }
-                    break;
-                }
-                case Tegra::Shader::TextureProcessMode::LL: {
-                    texture = "textureLod(" + sampler + ", coords, " + lod_value + ')';
-                    break;
-                }
-                default: {
-                    texture = "texture(" + sampler + ", coords)";
-                    UNIMPLEMENTED_MSG("Unhandled texture process mode {}",
-                                      static_cast<u32>(instr.texs.GetTextureProcessMode()));
-                }
-                }
-                if (!depth_compare) {
-                    WriteTexsInstruction(instr, coord, texture);
-                } else {
-                    WriteTexsInstruction(instr, coord, "vec4(" + texture + ')');
-                }
-
-                break;
-            }
-            case OpCode::Id::TLDS: {
-                const Tegra::Shader::TextureType texture_type{instr.tlds.GetTextureType()};
-                const bool is_array{instr.tlds.IsArrayTexture()};
-
-                ASSERT(texture_type == Tegra::Shader::TextureType::Texture2D);
-                ASSERT(is_array == false);
-
-                UNIMPLEMENTED_IF_MSG(instr.tlds.UsesMiscMode(Tegra::Shader::TextureMiscMode::NODEP),
-                                     "NODEP is not implemented");
-                UNIMPLEMENTED_IF_MSG(instr.tlds.UsesMiscMode(Tegra::Shader::TextureMiscMode::AOFFI),
-                                     "AOFFI is not implemented");
-                UNIMPLEMENTED_IF_MSG(instr.tlds.UsesMiscMode(Tegra::Shader::TextureMiscMode::MZ),
-                                     "MZ is not implemented");
-
-                u32 extra_op_offset = 0;
-
-                // Scope to avoid variable name overlaps.
-                shader.AddLine('{');
-                ++shader.scope;
-                std::string coords;
-
-                switch (texture_type) {
-                case Tegra::Shader::TextureType::Texture1D: {
-                    const std::string x = regs.GetRegisterAsInteger(instr.gpr8);
-                    coords = "float coords = " + x + ';';
-                    break;
-                }
-                case Tegra::Shader::TextureType::Texture2D: {
-                    UNIMPLEMENTED_IF_MSG(is_array, "Unhandled 2d array texture");
-
-                    const std::string x = regs.GetRegisterAsInteger(instr.gpr8);
-                    const std::string y = regs.GetRegisterAsInteger(instr.gpr20);
-                    // shader.AddLine("ivec2 coords = ivec2(" + x + ", " + y + ");");
-                    coords = "ivec2 coords = ivec2(" + x + ", " + y + ");";
-                    extra_op_offset = 1;
-                    break;
-                }
-                default:
-                    UNIMPLEMENTED_MSG("Unhandled texture type {}", static_cast<u32>(texture_type));
-                }
-                const std::string sampler =
-                    GetSampler(instr.sampler, texture_type, is_array, false);
-                std::string texture = "texelFetch(" + sampler + ", coords, 0)";
-                switch (instr.tlds.GetTextureProcessMode()) {
-                case Tegra::Shader::TextureProcessMode::LZ: {
-                    texture = "texelFetch(" + sampler + ", coords, 0)";
-                    break;
-                }
-                case Tegra::Shader::TextureProcessMode::LL: {
-                    shader.AddLine(
-                        "float lod = " +
-                        regs.GetRegisterAsInteger(instr.gpr20.Value() + extra_op_offset) + ';');
-                    texture = "texelFetch(" + sampler + ", coords, lod)";
-                    break;
-                }
-                default: {
-                    texture = "texelFetch(" + sampler + ", coords, 0)";
-                    UNIMPLEMENTED_MSG("Unhandled texture process mode {}",
-                                      static_cast<u32>(instr.tlds.GetTextureProcessMode()));
-                }
-                }
-                WriteTexsInstruction(instr, coords, texture);
-
-                --shader.scope;
-                shader.AddLine('}');
-                break;
-            }
-            case OpCode::Id::TLD4: {
-                ASSERT(instr.tld4.texture_type == Tegra::Shader::TextureType::Texture2D);
-                ASSERT(instr.tld4.array == 0);
-                std::string coord;
-
-                UNIMPLEMENTED_IF_MSG(instr.tld4.UsesMiscMode(Tegra::Shader::TextureMiscMode::NODEP),
-                                     "NODEP is not implemented");
-                UNIMPLEMENTED_IF_MSG(instr.tld4.UsesMiscMode(Tegra::Shader::TextureMiscMode::AOFFI),
-                                     "AOFFI is not implemented");
-                UNIMPLEMENTED_IF_MSG(instr.tld4.UsesMiscMode(Tegra::Shader::TextureMiscMode::NDV),
-                                     "NDV is not implemented");
-                UNIMPLEMENTED_IF_MSG(instr.tld4.UsesMiscMode(Tegra::Shader::TextureMiscMode::PTP),
-                                     "PTP is not implemented");
-                const bool depth_compare =
-                    instr.tld4.UsesMiscMode(Tegra::Shader::TextureMiscMode::DC);
-                auto texture_type = instr.tld4.texture_type.Value();
-                u32 num_coordinates = TextureCoordinates(texture_type);
-                if (depth_compare)
-                    num_coordinates += 1;
-
-                // Add an extra scope and declare the texture coords inside to prevent
-                // overwriting them in case they are used as outputs of the texs instruction.
-                shader.AddLine('{');
-                ++shader.scope;
-
-                switch (num_coordinates) {
-                case 2: {
-                    const std::string x = regs.GetRegisterAsFloat(instr.gpr8);
-                    const std::string y = regs.GetRegisterAsFloat(instr.gpr8.Value() + 1);
-                    shader.AddLine("vec2 coords = vec2(" + x + ", " + y + ");");
-                    break;
-                }
-                case 3: {
-                    const std::string x = regs.GetRegisterAsFloat(instr.gpr8);
-                    const std::string y = regs.GetRegisterAsFloat(instr.gpr8.Value() + 1);
-                    const std::string z = regs.GetRegisterAsFloat(instr.gpr8.Value() + 2);
-                    shader.AddLine("vec3 coords = vec3(" + x + ", " + y + ", " + z + ");");
-                    break;
-                }
-                default:
-                    UNIMPLEMENTED_MSG("Unhandled coordinates number {}",
-                                      static_cast<u32>(num_coordinates));
-                    const std::string x = regs.GetRegisterAsFloat(instr.gpr8);
-                    const std::string y = regs.GetRegisterAsFloat(instr.gpr8.Value() + 1);
-                    shader.AddLine("vec2 coords = vec2(" + x + ", " + y + ");");
-                    texture_type = Tegra::Shader::TextureType::Texture2D;
-                }
-
-                const std::string sampler =
-                    GetSampler(instr.sampler, texture_type, false, depth_compare);
-
-                const std::string texture = "textureGather(" + sampler + ", coords, " +
-                                            std::to_string(instr.tld4.component) + ')';
-
-                if (!depth_compare) {
-                    shader.AddLine("vec4 texture_tmp = " + texture + ';');
-                    std::size_t dest_elem{};
-                    for (std::size_t elem = 0; elem < 4; ++elem) {
-                        if (!instr.tex.IsComponentEnabled(elem)) {
-                            // Skip disabled components
-                            continue;
-                        }
-                        regs.SetRegisterToFloat(instr.gpr0, elem, "texture_tmp", 1, 4, false,
-                                                dest_elem);
-                        ++dest_elem;
-                    }
-                } else {
-                    regs.SetRegisterToFloat(instr.gpr0, 0, texture, 1, 1, false);
-                }
-                --shader.scope;
-                shader.AddLine('}');
-                break;
-            }
-            case OpCode::Id::TLD4S: {
-                UNIMPLEMENTED_IF_MSG(
-                    instr.tld4s.UsesMiscMode(Tegra::Shader::TextureMiscMode::NODEP),
-                    "NODEP is not implemented");
-                UNIMPLEMENTED_IF_MSG(
-                    instr.tld4s.UsesMiscMode(Tegra::Shader::TextureMiscMode::AOFFI),
-                    "AOFFI is not implemented");
-
-                // Scope to avoid variable name overlaps.
-                shader.AddLine('{');
-                ++shader.scope;
-                std::string coords;
-
-                const bool depth_compare =
-                    instr.tld4s.UsesMiscMode(Tegra::Shader::TextureMiscMode::DC);
-                const std::string op_a = regs.GetRegisterAsFloat(instr.gpr8);
-                const std::string op_b = regs.GetRegisterAsFloat(instr.gpr20);
-                // TODO(Subv): Figure out how the sampler type is encoded in the TLD4S instruction.
-                const std::string sampler = GetSampler(
-                    instr.sampler, Tegra::Shader::TextureType::Texture2D, false, depth_compare);
-                if (!depth_compare) {
-                    coords = "vec2 coords = vec2(" + op_a + ", " + op_b + ");";
-                } else {
-                    // Note: TLD4S coordinate encoding works just like TEXS's
-                    const std::string op_y = regs.GetRegisterAsFloat(instr.gpr8.Value() + 1);
-                    coords = "vec3 coords = vec3(" + op_a + ", " + op_y + ", " + op_b + ");";
-                }
-                const std::string texture = "textureGather(" + sampler + ", coords, " +
-                                            std::to_string(instr.tld4s.component) + ')';
-
-                if (!depth_compare) {
-                    WriteTexsInstruction(instr, coords, texture);
-                } else {
-                    WriteTexsInstruction(instr, coords, "vec4(" + texture + ')');
-                }
-
-                --shader.scope;
-                shader.AddLine('}');
-                break;
-            }
-            case OpCode::Id::TXQ: {
-                UNIMPLEMENTED_IF_MSG(instr.txq.UsesMiscMode(Tegra::Shader::TextureMiscMode::NODEP),
-                                     "NODEP is not implemented");
-
-                ++shader.scope;
-                shader.AddLine('{');
-                // TODO: the new commits on the texture refactor, change the way samplers work.
-                // Sadly, not all texture instructions specify the type of texture their sampler
-                // uses. This must be fixed at a later instance.
-                const std::string sampler =
-                    GetSampler(instr.sampler, Tegra::Shader::TextureType::Texture2D, false, false);
-                switch (instr.txq.query_type) {
-                case Tegra::Shader::TextureQueryType::Dimension: {
-                    const std::string texture = "textureSize(" + sampler + ", " +
-                                                regs.GetRegisterAsInteger(instr.gpr8) + ')';
-                    const std::string mip_level = "textureQueryLevels(" + sampler + ')';
-                    shader.AddLine("ivec2 sizes = " + texture + ';');
-                    regs.SetRegisterToInteger(instr.gpr0, true, 0, "sizes.x", 1, 1);
-                    regs.SetRegisterToInteger(instr.gpr0.Value() + 1, true, 0, "sizes.y", 1, 1);
-                    regs.SetRegisterToInteger(instr.gpr0.Value() + 2, true, 0, "0", 1, 1);
-                    regs.SetRegisterToInteger(instr.gpr0.Value() + 3, true, 0, mip_level, 1, 1);
-                    break;
-                }
-                default: {
-                    UNIMPLEMENTED_MSG("Unhandled texture query type: {}",
-                                      static_cast<u32>(instr.txq.query_type.Value()));
-                }
-                }
-                --shader.scope;
-                shader.AddLine('}');
-                break;
-            }
-            case OpCode::Id::TMML: {
-                UNIMPLEMENTED_IF_MSG(instr.tmml.UsesMiscMode(Tegra::Shader::TextureMiscMode::NODEP),
-                                     "NODEP is not implemented");
-                UNIMPLEMENTED_IF_MSG(instr.tmml.UsesMiscMode(Tegra::Shader::TextureMiscMode::NDV),
-                                     "NDV is not implemented");
-
-                const std::string x = regs.GetRegisterAsFloat(instr.gpr8);
-                const bool is_array = instr.tmml.array != 0;
-                auto texture_type = instr.tmml.texture_type.Value();
-                const std::string sampler =
-                    GetSampler(instr.sampler, texture_type, is_array, false);
-
-                // TODO: add coordinates for different samplers once other texture types are
-                // implemented.
-                std::string coord;
-                switch (texture_type) {
-                case Tegra::Shader::TextureType::Texture1D: {
-                    coord = "float coords = " + x + ';';
-                    break;
-                }
-                case Tegra::Shader::TextureType::Texture2D: {
-                    const std::string y = regs.GetRegisterAsFloat(instr.gpr8.Value() + 1);
-                    coord = "vec2 coords = vec2(" + x + ", " + y + ");";
-                    break;
-                }
-                default:
-                    UNIMPLEMENTED_MSG("Unhandled texture type {}", static_cast<u32>(texture_type));
-
-                    // Fallback to interpreting as a 2D texture for now
-                    const std::string y = regs.GetRegisterAsFloat(instr.gpr8.Value() + 1);
-                    coord = "vec2 coords = vec2(" + x + ", " + y + ");";
-                    texture_type = Tegra::Shader::TextureType::Texture2D;
-                }
-                // Add an extra scope and declare the texture coords inside to prevent
-                // overwriting them in case they are used as outputs of the texs instruction.
-                shader.AddLine('{');
-                ++shader.scope;
-                shader.AddLine(coord);
-                const std::string texture = "textureQueryLod(" + sampler + ", coords)";
-                const std::string tmp = "vec2 tmp = " + texture + "*vec2(256.0, 256.0);";
-                shader.AddLine(tmp);
-
-                regs.SetRegisterToInteger(instr.gpr0, true, 0, "int(tmp.y)", 1, 1);
-                regs.SetRegisterToInteger(instr.gpr0.Value() + 1, false, 0, "uint(tmp.x)", 1, 1);
-                --shader.scope;
-                shader.AddLine('}');
-                break;
-            }
-            default: {
-                UNIMPLEMENTED_MSG("Unhandled memory instruction: {}", opcode->get().GetName());
-            }
-            }
-            break;
-        }
-        case OpCode::Type::FloatSetPredicate: {
-            const std::string op_a =
-                GetOperandAbsNeg(regs.GetRegisterAsFloat(instr.gpr8), instr.fsetp.abs_a != 0,
-                                 instr.fsetp.neg_a != 0);
-
-            std::string op_b;
-
-            if (instr.is_b_imm) {
-                op_b += '(' + GetImmediate19(instr) + ')';
-            } else {
-                if (instr.is_b_gpr) {
-                    op_b += regs.GetRegisterAsFloat(instr.gpr20);
-                } else {
-                    op_b += regs.GetUniform(instr.cbuf34.index, instr.cbuf34.offset,
-                                            GLSLRegister::Type::Float);
-                }
-            }
-
-            if (instr.fsetp.abs_b) {
-                op_b = "abs(" + op_b + ')';
-            }
-
-            // We can't use the constant predicate as destination.
-            ASSERT(instr.fsetp.pred3 != static_cast<u64>(Pred::UnusedIndex));
-
-            const std::string second_pred =
-                GetPredicateCondition(instr.fsetp.pred39, instr.fsetp.neg_pred != 0);
-
-            const std::string combiner = GetPredicateCombiner(instr.fsetp.op);
-
-            const std::string predicate = GetPredicateComparison(instr.fsetp.cond, op_a, op_b);
-            // Set the primary predicate to the result of Predicate OP SecondPredicate
-            SetPredicate(instr.fsetp.pred3,
-                         '(' + predicate + ") " + combiner + " (" + second_pred + ')');
-
-            if (instr.fsetp.pred0 != static_cast<u64>(Pred::UnusedIndex)) {
-                // Set the secondary predicate to the result of !Predicate OP SecondPredicate,
-                // if enabled
-                SetPredicate(instr.fsetp.pred0,
-                             "!(" + predicate + ") " + combiner + " (" + second_pred + ')');
-            }
-            break;
-        }
-        case OpCode::Type::IntegerSetPredicate: {
-            const std::string op_a =
-                regs.GetRegisterAsInteger(instr.gpr8, 0, instr.isetp.is_signed);
-            std::string op_b;
-
-            if (instr.is_b_imm) {
-                op_b += '(' + std::to_string(instr.alu.GetSignedImm20_20()) + ')';
-            } else {
-                if (instr.is_b_gpr) {
-                    op_b += regs.GetRegisterAsInteger(instr.gpr20, 0, instr.isetp.is_signed);
-                } else {
-                    op_b += regs.GetUniform(instr.cbuf34.index, instr.cbuf34.offset,
-                                            GLSLRegister::Type::Integer);
-                }
-            }
-
-            // We can't use the constant predicate as destination.
-            ASSERT(instr.isetp.pred3 != static_cast<u64>(Pred::UnusedIndex));
-
-            const std::string second_pred =
-                GetPredicateCondition(instr.isetp.pred39, instr.isetp.neg_pred != 0);
-
-            const std::string combiner = GetPredicateCombiner(instr.isetp.op);
-
-            const std::string predicate = GetPredicateComparison(instr.isetp.cond, op_a, op_b);
-            // Set the primary predicate to the result of Predicate OP SecondPredicate
-            SetPredicate(instr.isetp.pred3,
-                         '(' + predicate + ") " + combiner + " (" + second_pred + ')');
-
-            if (instr.isetp.pred0 != static_cast<u64>(Pred::UnusedIndex)) {
-                // Set the secondary predicate to the result of !Predicate OP SecondPredicate,
-                // if enabled
-                SetPredicate(instr.isetp.pred0,
-                             "!(" + predicate + ") " + combiner + " (" + second_pred + ')');
-            }
-            break;
-        }
-        case OpCode::Type::HalfSetPredicate: {
-            UNIMPLEMENTED_IF(instr.hsetp2.ftz != 0);
-
-            const std::string op_a =
-                GetHalfFloat(regs.GetRegisterAsInteger(instr.gpr8, 0, false), instr.hsetp2.type_a,
-                             instr.hsetp2.abs_a, instr.hsetp2.negate_a);
-
-            const std::string op_b = [&]() {
-                switch (opcode->get().GetId()) {
-                case OpCode::Id::HSETP2_R:
-                    return GetHalfFloat(regs.GetRegisterAsInteger(instr.gpr20, 0, false),
-                                        instr.hsetp2.type_b, instr.hsetp2.abs_a,
-                                        instr.hsetp2.negate_b);
-                default:
-                    UNREACHABLE();
-                    return std::string("vec2(0)");
-                }
-            }();
-
-            // We can't use the constant predicate as destination.
-            ASSERT(instr.hsetp2.pred3 != static_cast<u64>(Pred::UnusedIndex));
-
-            const std::string second_pred =
-                GetPredicateCondition(instr.hsetp2.pred39, instr.hsetp2.neg_pred != 0);
-
-            const std::string combiner = GetPredicateCombiner(instr.hsetp2.op);
-
-            const std::string component_combiner = instr.hsetp2.h_and ? "&&" : "||";
-            const std::string predicate =
-                '(' + GetPredicateComparison(instr.hsetp2.cond, op_a + ".x", op_b + ".x") + ' ' +
-                component_combiner + ' ' +
-                GetPredicateComparison(instr.hsetp2.cond, op_a + ".y", op_b + ".y") + ')';
-
-            // Set the primary predicate to the result of Predicate OP SecondPredicate
-            SetPredicate(instr.hsetp2.pred3,
-                         '(' + predicate + ") " + combiner + " (" + second_pred + ')');
-
-            if (instr.hsetp2.pred0 != static_cast<u64>(Pred::UnusedIndex)) {
-                // Set the secondary predicate to the result of !Predicate OP SecondPredicate,
-                // if enabled
-                SetPredicate(instr.hsetp2.pred0,
-                             "!(" + predicate + ") " + combiner + " (" + second_pred + ')');
-            }
-            break;
-        }
-        case OpCode::Type::PredicateSetRegister: {
-            UNIMPLEMENTED_IF_MSG(instr.generates_cc,
-                                 "Condition codes generation in PSET is not implemented");
-
-            const std::string op_a =
-                GetPredicateCondition(instr.pset.pred12, instr.pset.neg_pred12 != 0);
-            const std::string op_b =
-                GetPredicateCondition(instr.pset.pred29, instr.pset.neg_pred29 != 0);
-
-            const std::string second_pred =
-                GetPredicateCondition(instr.pset.pred39, instr.pset.neg_pred39 != 0);
-
-            const std::string combiner = GetPredicateCombiner(instr.pset.op);
-
-            const std::string predicate =
-                '(' + op_a + ") " + GetPredicateCombiner(instr.pset.cond) + " (" + op_b + ')';
-            const std::string result = '(' + predicate + ") " + combiner + " (" + second_pred + ')';
-            if (instr.pset.bf == 0) {
-                const std::string value = '(' + result + ") ? 0xFFFFFFFF : 0";
-                regs.SetRegisterToInteger(instr.gpr0, false, 0, value, 1, 1);
-            } else {
-                const std::string value = '(' + result + ") ? 1.0 : 0.0";
-                regs.SetRegisterToFloat(instr.gpr0, 0, value, 1, 1);
-            }
-            break;
-        }
-        case OpCode::Type::PredicateSetPredicate: {
-            switch (opcode->get().GetId()) {
-            case OpCode::Id::PSETP: {
-                const std::string op_a =
-                    GetPredicateCondition(instr.psetp.pred12, instr.psetp.neg_pred12 != 0);
-                const std::string op_b =
-                    GetPredicateCondition(instr.psetp.pred29, instr.psetp.neg_pred29 != 0);
-
-                // We can't use the constant predicate as destination.
-                ASSERT(instr.psetp.pred3 != static_cast<u64>(Pred::UnusedIndex));
-
-                const std::string second_pred =
-                    GetPredicateCondition(instr.psetp.pred39, instr.psetp.neg_pred39 != 0);
-
-                const std::string combiner = GetPredicateCombiner(instr.psetp.op);
-
-                const std::string predicate =
-                    '(' + op_a + ") " + GetPredicateCombiner(instr.psetp.cond) + " (" + op_b + ')';
-
-                // Set the primary predicate to the result of Predicate OP SecondPredicate
-                SetPredicate(instr.psetp.pred3,
-                             '(' + predicate + ") " + combiner + " (" + second_pred + ')');
-
-                if (instr.psetp.pred0 != static_cast<u64>(Pred::UnusedIndex)) {
-                    // Set the secondary predicate to the result of !Predicate OP SecondPredicate,
-                    // if enabled
-                    SetPredicate(instr.psetp.pred0,
-                                 "!(" + predicate + ") " + combiner + " (" + second_pred + ')');
-                }
-                break;
-            }
-            case OpCode::Id::CSETP: {
-                const std::string pred =
-                    GetPredicateCondition(instr.csetp.pred39, instr.csetp.neg_pred39 != 0);
-                const std::string combiner = GetPredicateCombiner(instr.csetp.op);
-                const std::string condition_code = regs.GetConditionCode(instr.csetp.cc);
-                if (instr.csetp.pred3 != static_cast<u64>(Pred::UnusedIndex)) {
-                    SetPredicate(instr.csetp.pred3,
-                                 '(' + condition_code + ") " + combiner + " (" + pred + ')');
-                }
-                if (instr.csetp.pred0 != static_cast<u64>(Pred::UnusedIndex)) {
-                    SetPredicate(instr.csetp.pred0,
-                                 "!(" + condition_code + ") " + combiner + " (" + pred + ')');
-                }
-                break;
-            }
-            default: {
-                UNIMPLEMENTED_MSG("Unhandled predicate instruction: {}", opcode->get().GetName());
-            }
-            }
-            break;
-        }
-        case OpCode::Type::RegisterSetPredicate: {
-            UNIMPLEMENTED_IF(instr.r2p.mode != Tegra::Shader::R2pMode::Pr);
-
-            const std::string apply_mask = [&]() {
-                switch (opcode->get().GetId()) {
-                case OpCode::Id::R2P_IMM:
-                    return std::to_string(instr.r2p.immediate_mask);
-                default:
-                    UNREACHABLE();
-                }
-            }();
-            const std::string mask = '(' + regs.GetRegisterAsInteger(instr.gpr8, 0, false) +
-                                     " >> " + std::to_string(instr.r2p.byte) + ')';
-
-            constexpr u64 programmable_preds = 7;
-            for (u64 pred = 0; pred < programmable_preds; ++pred) {
-                const auto shift = std::to_string(1 << pred);
-
-                shader.AddLine("if ((" + apply_mask + " & " + shift + ") != 0) {");
-                ++shader.scope;
-
-                SetPredicate(pred, '(' + mask + " & " + shift + ") != 0");
-
-                --shader.scope;
-                shader.AddLine('}');
-            }
-            break;
-        }
-        case OpCode::Type::FloatSet: {
-            const std::string op_a = GetOperandAbsNeg(regs.GetRegisterAsFloat(instr.gpr8),
-                                                      instr.fset.abs_a != 0, instr.fset.neg_a != 0);
-
-            std::string op_b;
-
-            if (instr.is_b_imm) {
-                const std::string imm = GetImmediate19(instr);
-                op_b = imm;
-            } else {
-                if (instr.is_b_gpr) {
-                    op_b = regs.GetRegisterAsFloat(instr.gpr20);
-                } else {
-                    op_b = regs.GetUniform(instr.cbuf34.index, instr.cbuf34.offset,
-                                           GLSLRegister::Type::Float);
-                }
-            }
-
-            op_b = GetOperandAbsNeg(op_b, instr.fset.abs_b != 0, instr.fset.neg_b != 0);
-
-            // The fset instruction sets a register to 1.0 or -1 (depending on the bf bit) if the
-            // condition is true, and to 0 otherwise.
-            const std::string second_pred =
-                GetPredicateCondition(instr.fset.pred39, instr.fset.neg_pred != 0);
-
-            const std::string combiner = GetPredicateCombiner(instr.fset.op);
-
-            const std::string predicate = "((" +
-                                          GetPredicateComparison(instr.fset.cond, op_a, op_b) +
-                                          ") " + combiner + " (" + second_pred + "))";
-
-            if (instr.fset.bf) {
-                regs.SetRegisterToFloat(instr.gpr0, 0, predicate + " ? 1.0 : 0.0", 1, 1);
-            } else {
-                regs.SetRegisterToInteger(instr.gpr0, false, 0, predicate + " ? 0xFFFFFFFF : 0", 1,
-                                          1);
-            }
-            if (instr.generates_cc.Value() != 0) {
-                regs.SetInternalFlag(InternalFlag::ZeroFlag, predicate);
-                LOG_WARNING(HW_GPU, "FSET Condition Code is incomplete");
-            }
-            break;
-        }
-        case OpCode::Type::IntegerSet: {
-            const std::string op_a = regs.GetRegisterAsInteger(instr.gpr8, 0, instr.iset.is_signed);
-
-            std::string op_b;
-
-            if (instr.is_b_imm) {
-                op_b = std::to_string(instr.alu.GetSignedImm20_20());
-            } else {
-                if (instr.is_b_gpr) {
-                    op_b = regs.GetRegisterAsInteger(instr.gpr20, 0, instr.iset.is_signed);
-                } else {
-                    op_b = regs.GetUniform(instr.cbuf34.index, instr.cbuf34.offset,
-                                           GLSLRegister::Type::Integer);
-                }
-            }
-
-            // The iset instruction sets a register to 1.0 or -1 (depending on the bf bit) if the
-            // condition is true, and to 0 otherwise.
-            const std::string second_pred =
-                GetPredicateCondition(instr.iset.pred39, instr.iset.neg_pred != 0);
-
-            const std::string combiner = GetPredicateCombiner(instr.iset.op);
-
-            const std::string predicate = "((" +
-                                          GetPredicateComparison(instr.iset.cond, op_a, op_b) +
-                                          ") " + combiner + " (" + second_pred + "))";
-
-            if (instr.iset.bf) {
-                regs.SetRegisterToFloat(instr.gpr0, 0, predicate + " ? 1.0 : 0.0", 1, 1);
-            } else {
-                regs.SetRegisterToInteger(instr.gpr0, false, 0, predicate + " ? 0xFFFFFFFF : 0", 1,
-                                          1);
-            }
-            break;
-        }
-        case OpCode::Type::HalfSet: {
-            UNIMPLEMENTED_IF(instr.hset2.ftz != 0);
-
-            const std::string op_a =
-                GetHalfFloat(regs.GetRegisterAsInteger(instr.gpr8, 0, false), instr.hset2.type_a,
-                             instr.hset2.abs_a != 0, instr.hset2.negate_a != 0);
-
-            const std::string op_b = [&]() {
-                switch (opcode->get().GetId()) {
-                case OpCode::Id::HSET2_R:
-                    return GetHalfFloat(regs.GetRegisterAsInteger(instr.gpr20, 0, false),
-                                        instr.hset2.type_b, instr.hset2.abs_b != 0,
-                                        instr.hset2.negate_b != 0);
-                default:
-                    UNREACHABLE();
-                    return std::string("vec2(0)");
-                }
-            }();
-
-            const std::string second_pred =
-                GetPredicateCondition(instr.hset2.pred39, instr.hset2.neg_pred != 0);
-
-            const std::string combiner = GetPredicateCombiner(instr.hset2.op);
-
-            // HSET2 operates on each half float in the pack.
-            std::string result;
-            for (int i = 0; i < 2; ++i) {
-                const std::string float_value = i == 0 ? "0x00003c00" : "0x3c000000";
-                const std::string integer_value = i == 0 ? "0x0000ffff" : "0xffff0000";
-                const std::string value = instr.hset2.bf == 1 ? float_value : integer_value;
-
-                const std::string comp = std::string(".") + "xy"[i];
-                const std::string predicate =
-                    "((" + GetPredicateComparison(instr.hset2.cond, op_a + comp, op_b + comp) +
-                    ") " + combiner + " (" + second_pred + "))";
-
-                result += '(' + predicate + " ? " + value + " : 0)";
-                if (i == 0) {
-                    result += " | ";
-                }
-            }
-            regs.SetRegisterToInteger(instr.gpr0, false, 0, '(' + result + ')', 1, 1);
-            break;
-        }
-        case OpCode::Type::Xmad: {
-            UNIMPLEMENTED_IF(instr.xmad.sign_a);
-            UNIMPLEMENTED_IF(instr.xmad.sign_b);
-            UNIMPLEMENTED_IF_MSG(instr.generates_cc,
-                                 "Condition codes generation in XMAD is not implemented");
-
-            std::string op_a{regs.GetRegisterAsInteger(instr.gpr8, 0, instr.xmad.sign_a)};
-            std::string op_b;
-            std::string op_c;
-
-            // TODO(bunnei): Needs to be fixed once op_a or op_b is signed
-            UNIMPLEMENTED_IF(instr.xmad.sign_a != instr.xmad.sign_b);
-            const bool is_signed{instr.xmad.sign_a == 1};
-
-            bool is_merge{};
-            switch (opcode->get().GetId()) {
-            case OpCode::Id::XMAD_CR: {
-                is_merge = instr.xmad.merge_56;
-                op_b += regs.GetUniform(instr.cbuf34.index, instr.cbuf34.offset,
-                                        instr.xmad.sign_b ? GLSLRegister::Type::Integer
-                                                          : GLSLRegister::Type::UnsignedInteger);
-                op_c += regs.GetRegisterAsInteger(instr.gpr39, 0, is_signed);
-                break;
-            }
-            case OpCode::Id::XMAD_RR: {
-                is_merge = instr.xmad.merge_37;
-                op_b += regs.GetRegisterAsInteger(instr.gpr20, 0, instr.xmad.sign_b);
-                op_c += regs.GetRegisterAsInteger(instr.gpr39, 0, is_signed);
-                break;
-            }
-            case OpCode::Id::XMAD_RC: {
-                op_b += regs.GetRegisterAsInteger(instr.gpr39, 0, instr.xmad.sign_b);
-                op_c += regs.GetUniform(instr.cbuf34.index, instr.cbuf34.offset,
-                                        is_signed ? GLSLRegister::Type::Integer
-                                                  : GLSLRegister::Type::UnsignedInteger);
-                break;
-            }
-            case OpCode::Id::XMAD_IMM: {
-                is_merge = instr.xmad.merge_37;
-                op_b += std::to_string(instr.xmad.imm20_16);
-                op_c += regs.GetRegisterAsInteger(instr.gpr39, 0, is_signed);
-                break;
-            }
-            default: {
-                UNIMPLEMENTED_MSG("Unhandled XMAD instruction: {}", opcode->get().GetName());
-            }
-            }
-
-            // TODO(bunnei): Ensure this is right with signed operands
-            if (instr.xmad.high_a) {
-                op_a = "((" + op_a + ") >> 16)";
-            } else {
-                op_a = "((" + op_a + ") & 0xFFFF)";
-            }
-
-            std::string src2 = '(' + op_b + ')'; // Preserve original source 2
-            if (instr.xmad.high_b) {
-                op_b = '(' + src2 + " >> 16)";
-            } else {
-                op_b = '(' + src2 + " & 0xFFFF)";
-            }
-
-            std::string product = '(' + op_a + " * " + op_b + ')';
-            if (instr.xmad.product_shift_left) {
-                product = '(' + product + " << 16)";
-            }
-
-            switch (instr.xmad.mode) {
-            case Tegra::Shader::XmadMode::None:
-                break;
-            case Tegra::Shader::XmadMode::CLo:
-                op_c = "((" + op_c + ") & 0xFFFF)";
-                break;
-            case Tegra::Shader::XmadMode::CHi:
-                op_c = "((" + op_c + ") >> 16)";
-                break;
-            case Tegra::Shader::XmadMode::CBcc:
-                op_c = "((" + op_c + ") + (" + src2 + "<< 16))";
-                break;
-            default: {
-                UNIMPLEMENTED_MSG("Unhandled XMAD mode: {}",
-                                  static_cast<u32>(instr.xmad.mode.Value()));
-            }
-            }
-=======
         UNIMPLEMENTED_IF_MSG(header.ps.omap.sample_mask != 0, "Sample mask write is unimplemented");
->>>>>>> 0f7dcd8a
 
         code.AddLine("if (alpha_test[0] != 0) {");
         ++code.scope;
