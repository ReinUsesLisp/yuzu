// Copyright 2018 yuzu Emulator Project
// Licensed under GPLv2 or any later version
// Refer to the license.txt file included.

#include <array>
#include <string>
#include <string_view>
#include <utility>
#include <variant>
#include <vector>

#include <fmt/format.h>

#include "common/alignment.h"
#include "common/assert.h"
#include "common/common_types.h"
#include "video_core/engines/maxwell_3d.h"
#include "video_core/renderer_opengl/gl_rasterizer.h"
#include "video_core/renderer_opengl/gl_shader_decompiler.h"
#include "video_core/shader/shader_ir.h"

namespace OpenGL::GLShader {

using Tegra::Shader::Attribute;
using Tegra::Shader::AttributeUse;
using Tegra::Shader::Header;
using Tegra::Shader::IpaInterpMode;
using Tegra::Shader::IpaMode;
using Tegra::Shader::IpaSampleMode;
using Tegra::Shader::Register;
using namespace VideoCommon::Shader;

using Maxwell = Tegra::Engines::Maxwell3D::Regs;
using ShaderStage = Tegra::Engines::Maxwell3D::Regs::ShaderStage;
using Operation = const OperationNode&;

enum : u32 { POSITION_VARYING_LOCATION = 0, GENERIC_VARYING_START_LOCATION = 1 };
constexpr u32 MAX_CONSTBUFFER_ELEMENTS =
    static_cast<u32>(RasterizerOpenGL::MaxConstbufferSize) / (4 * sizeof(float));
constexpr u32 MAX_GLOBALMEMORY_ELEMENTS =
    static_cast<u32>(RasterizerOpenGL::MaxGlobalMemorySize) / sizeof(float);

enum class Type { Bool, Bool2, Float, Int, Uint, HalfFloat };

class ShaderWriter {
public:
    void AddExpression(std::string_view text) {
        DEBUG_ASSERT(scope >= 0);
        if (!text.empty()) {
            AppendIndentation();
        }
        shader_source += text;
    }

    void AddLine(std::string_view text) {
        AddExpression(text);
        AddNewLine();
    }

    void AddLine(char character) {
        DEBUG_ASSERT(scope >= 0);
        AppendIndentation();
        shader_source += character;
        AddNewLine();
    }

    void AddNewLine() {
        DEBUG_ASSERT(scope >= 0);
        shader_source += '\n';
    }

    std::string GenerateTemporal() {
        std::string temporal = "tmp";
        temporal += std::to_string(temporal_index++);
        return temporal;
    }

    std::string GetResult() {
        return std::move(shader_source);
    }

    s32 scope = 0;

private:
    void AppendIndentation() {
        shader_source.append(static_cast<std::size_t>(scope) * 4, ' ');
    }

    std::string shader_source;
    u32 temporal_index = 1;
};

/// Generates code to use for a swizzle operation.
static std::string GetSwizzle(u32 elem) {
    ASSERT(elem <= 3);
    std::string swizzle = ".";
    swizzle += "xyzw"[elem];
    return swizzle;
}

/// Translate topology
static std::string GetTopologyName(Tegra::Shader::OutputTopology topology) {
    switch (topology) {
    case Tegra::Shader::OutputTopology::PointList:
        return "points";
    case Tegra::Shader::OutputTopology::LineStrip:
        return "line_strip";
    case Tegra::Shader::OutputTopology::TriangleStrip:
        return "triangle_strip";
    default:
        UNIMPLEMENTED_MSG("Unknown output topology: {}", static_cast<u32>(topology));
        return "points";
    }
}

/// Returns true if an object has to be treated as precise
static bool IsPrecise(Operation operand) {
    const auto& meta = operand.GetMeta();

    if (const auto arithmetic = std::get_if<MetaArithmetic>(&meta)) {
        return arithmetic->precise;
    }
    if (const auto half_arithmetic = std::get_if<MetaHalfArithmetic>(&meta)) {
        return half_arithmetic->precise;
    }
    return false;
}

static bool IsPrecise(Node node) {
    if (const auto operation = std::get_if<OperationNode>(node)) {
        return IsPrecise(*operation);
    }
    return false;
}

class GLSLDecompiler final {
public:
    explicit GLSLDecompiler(const ShaderIR& ir, ShaderStage stage, std::string suffix)
        : ir{ir}, stage{stage}, suffix{suffix}, header{ir.GetHeader()} {}

    void Decompile() {
        DeclareVertex();
        DeclareGeometry();
        DeclareRegisters();
        DeclarePredicates();
        DeclareLocalMemory();
        DeclareInternalFlags();
        DeclareInputAttributes();
        DeclareOutputAttributes();
        DeclareConstantBuffers();
        DeclareGlobalMemory();
        DeclareSamplers();

        code.AddLine("void execute_" + suffix + "() {");
        ++code.scope;

        // VM's program counter
        const auto first_address = ir.GetBasicBlocks().begin()->first;
        code.AddLine("uint jmp_to = " + std::to_string(first_address) + "u;");

        // TODO(Subv): Figure out the actual depth of the flow stack, for now it seems
        // unlikely that shaders will use 20 nested SSYs and PBKs.
        constexpr u32 FLOW_STACK_SIZE = 20;
        code.AddLine(fmt::format("uint flow_stack[{}];", FLOW_STACK_SIZE));
        code.AddLine("uint flow_stack_top = 0u;");

        code.AddLine("while (true) {");
        ++code.scope;

        code.AddLine("switch (jmp_to) {");

        for (const auto& pair : ir.GetBasicBlocks()) {
            const auto [address, bb] = pair;
            code.AddLine(fmt::format("case 0x{:x}u: {{", address));
            ++code.scope;

            VisitBlock(bb);

            --code.scope;
            code.AddLine('}');
        }

        code.AddLine("default: return;");
        code.AddLine('}');

        for (std::size_t i = 0; i < 2; ++i) {
            --code.scope;
            code.AddLine('}');
        }
    }

    std::string GetResult() {
        return code.GetResult();
    }

    ShaderEntries GetShaderEntries() const {
        ShaderEntries entries;
        for (const auto& cbuf : ir.GetConstantBuffers()) {
            entries.const_buffers.emplace_back(cbuf.second.GetMaxOffset(), cbuf.second.IsIndirect(),
                                               cbuf.first);
        }
        for (const auto& sampler : ir.GetSamplers()) {
            entries.samplers.emplace_back(sampler);
        }
        for (const auto& gmem : ir.GetGlobalMemoryBases()) {
            entries.global_memory_entries.emplace_back(gmem.cbuf_index, gmem.cbuf_offset);
        }
        entries.clip_distances = ir.GetClipDistances();
        entries.shader_length = ir.GetLength();
        return entries;
    }

private:
    using OperationDecompilerFn = std::string (GLSLDecompiler::*)(Operation);
    using OperationDecompilersArray =
        std::array<OperationDecompilerFn, static_cast<std::size_t>(OperationCode::Amount)>;

    void DeclareVertex() {
        if (stage != ShaderStage::Vertex)
            return;

        DeclareVertexRedeclarations();
    }

    void DeclareGeometry() {
        if (stage != ShaderStage::Geometry)
            return;

        const auto topology = GetTopologyName(header.common3.output_topology);
        const auto max_vertices = std::to_string(header.common4.max_output_vertices);
        code.AddLine("layout (" + topology + ", max_vertices = " + max_vertices + ") out;");
        code.AddNewLine();

        DeclareVertexRedeclarations();
    }

    void DeclareVertexRedeclarations() {
        bool clip_distances_declared = false;

        code.AddLine("out gl_PerVertex {");
        ++code.scope;

        code.AddLine("vec4 gl_Position;");

        for (const auto o : ir.GetOutputAttributes()) {
            if (o == Attribute::Index::PointSize)
                code.AddLine("float gl_PointSize;");
            if (!clip_distances_declared && (o == Attribute::Index::ClipDistances0123 ||
                                             o == Attribute::Index::ClipDistances4567)) {
                code.AddLine("float gl_ClipDistance[];");
                clip_distances_declared = true;
            }
        }

        --code.scope;
        code.AddLine("};");
        code.AddNewLine();
    }

    void DeclareRegisters() {
        const auto& registers = ir.GetRegisters();
        for (const u32 gpr : registers) {
            code.AddLine("float " + GetRegister(gpr) + " = 0;");
        }
        if (!registers.empty())
            code.AddNewLine();
    }

    void DeclarePredicates() {
        const auto& predicates = ir.GetPredicates();
        for (const auto pred : predicates) {
            code.AddLine("bool " + GetPredicate(pred) + " = false;");
        }
        if (!predicates.empty())
            code.AddNewLine();
    }

    void DeclareLocalMemory() {
        if (const u64 local_memory_size = header.GetLocalMemorySize(); local_memory_size > 0) {
            const auto element_count = Common::AlignUp(local_memory_size, 4) / 4;
            code.AddLine("float " + GetLocalMemory() + '[' + std::to_string(element_count) + "];");
            code.AddNewLine();
        }
    }

    void DeclareInternalFlags() {
        for (u32 flag = 0; flag < static_cast<u32>(InternalFlag::Amount); flag++) {
            const InternalFlag flag_code = static_cast<InternalFlag>(flag);
            code.AddLine("bool " + GetInternalFlag(flag_code) + " = false;");
        }
        code.AddNewLine();
    }

    std::string GetInputFlags(AttributeUse attribute) {
        std::string out;

        switch (attribute) {
        case AttributeUse::Constant:
            out += "flat ";
            break;
        case AttributeUse::ScreenLinear:
            out += "noperspective ";
            break;
        case AttributeUse::Perspective:
            // Default, Smooth
            break;
        default:
            LOG_CRITICAL(HW_GPU, "Unused attribute being fetched");
            UNREACHABLE();
        }
        return out;
    }

    void DeclareInputAttributes() {
        const auto& attributes = ir.GetInputAttributes();
        for (const auto element : attributes) {
            const Attribute::Index index = element.first;
            if (index < Attribute::Index::Attribute_0 || index > Attribute::Index::Attribute_31) {
                // Skip when it's not a generic attribute
                continue;
            }

            // TODO(bunnei): Use proper number of elements for these
            u32 idx = static_cast<u32>(index) - static_cast<u32>(Attribute::Index::Attribute_0);
            if (stage != ShaderStage::Vertex) {
                // If inputs are varyings, add an offset
                idx += GENERIC_VARYING_START_LOCATION;
            }

            std::string attr = GetInputAttribute(index);
            if (stage == ShaderStage::Geometry) {
                attr = "gs_" + attr + "[]";
            }
            std::string suffix;
            if (stage == ShaderStage::Fragment) {
                const auto input_mode =
                    header.ps.GetAttributeUse(idx - GENERIC_VARYING_START_LOCATION);
                suffix = GetInputFlags(input_mode);
            }
            code.AddLine("layout (location = " + std::to_string(idx) + ") " + suffix + "in vec4 " +
                         attr + ';');
        }
        if (!attributes.empty())
            code.AddNewLine();
    }

    void DeclareOutputAttributes() {
        const auto& attributes = ir.GetOutputAttributes();
        for (const auto index : attributes) {
            if (index < Attribute::Index::Attribute_0 || index > Attribute::Index::Attribute_31) {
                // Skip when it's not a generic attribute
                continue;
            }
            // TODO(bunnei): Use proper number of elements for these
            const auto idx = static_cast<u32>(index) -
                             static_cast<u32>(Attribute::Index::Attribute_0) +
                             GENERIC_VARYING_START_LOCATION;
            code.AddLine("layout (location = " + std::to_string(idx) + ") out vec4 " +
                         GetOutputAttribute(index) + ';');
        }
        if (!attributes.empty())
            code.AddNewLine();
    }

    void DeclareConstantBuffers() {
        for (const auto& entry : ir.GetConstantBuffers()) {
            const auto [index, size] = entry;
            code.AddLine("layout (std140, binding = CBUF_BINDING_" + std::to_string(index) +
                         ") uniform " + GetConstBufferBlock(index) + " {");
            code.AddLine("    vec4 " + GetConstBuffer(index) + "[MAX_CONSTBUFFER_ELEMENTS];");
            code.AddLine("};");
            code.AddNewLine();
        }
    }

    void DeclareGlobalMemory() {
        for (const auto& entry : ir.GetGlobalMemoryBases()) {
            const std::string binding =
                fmt::format("GMEM_BINDING_{}_{}", entry.cbuf_index, entry.cbuf_offset);
            code.AddLine("layout (std430, binding = " + binding + ") buffer " +
                         GetGlobalMemoryBlock(entry) + " {");
            code.AddLine("    float " + GetGlobalMemory(entry) + "[MAX_GLOBALMEMORY_ELEMENTS];");
            code.AddLine("};");
            code.AddNewLine();
        }
    }

    void DeclareSamplers() {
        const auto& samplers = ir.GetSamplers();
        for (const auto& sampler : samplers) {
            std::string sampler_type = [&]() {
                switch (sampler.GetType()) {
                case Tegra::Shader::TextureType::Texture1D:
                    return "sampler1D";
                case Tegra::Shader::TextureType::Texture2D:
                    return "sampler2D";
                case Tegra::Shader::TextureType::Texture3D:
                    return "sampler3D";
                case Tegra::Shader::TextureType::TextureCube:
                    return "samplerCube";
                default:
                    UNREACHABLE();
                    return "sampler2D";
                }
            }();
            if (sampler.IsArray())
                sampler_type += "Array";
            if (sampler.IsShadow())
                sampler_type += "Shadow";

            code.AddLine("layout (binding = SAMPLER_BINDING_" + std::to_string(sampler.GetIndex()) +
                         ") uniform " + sampler_type + ' ' + GetSampler(sampler) + ';');
        }
        if (!samplers.empty())
            code.AddNewLine();
    }

    void VisitBlock(const NodeBlock& bb) {
        for (const Node node : bb) {
            if (const std::string expr = Visit(node); !expr.empty()) {
                code.AddLine(expr);
            }
        }
    }

    std::string Visit(Node node) {
        if (const auto operation = std::get_if<OperationNode>(node)) {
            const auto operation_index = static_cast<std::size_t>(operation->GetCode());
            const auto decompiler = operation_decompilers[operation_index];
            if (decompiler == nullptr) {
                UNREACHABLE_MSG("Operation decompiler {} not defined", operation_index);
            }
            return (this->*decompiler)(*operation);

        } else if (const auto gpr = std::get_if<GprNode>(node)) {
            const u32 index = gpr->GetIndex();
            if (index == Register::ZeroIndex) {
                return "0";
            }
            return GetRegister(index);

        } else if (const auto immediate = std::get_if<ImmediateNode>(node)) {
            const u32 value = immediate->GetValue();
            if (value < 10) {
                // For eyecandy avoid using hex numbers on single digits
                return fmt::format("utof({}u)", immediate->GetValue());
            }
            return fmt::format("utof(0x{:x}u)", immediate->GetValue());

        } else if (const auto predicate = std::get_if<PredicateNode>(node)) {
            const auto value = [&]() -> std::string {
                switch (const auto index = predicate->GetIndex(); index) {
                case Tegra::Shader::Pred::UnusedIndex:
                    return "true";
                case Tegra::Shader::Pred::NeverExecute:
                    return "false";
                default:
                    return GetPredicate(index);
                }
            }();
            if (predicate->IsNegated()) {
                return "!(" + value + ')';
            }
            return value;

        } else if (const auto abuf = std::get_if<AbufNode>(node)) {
            const auto attribute = abuf->GetIndex();
            const auto element = abuf->GetElement();

            const auto GeometryPass = [&](const std::string& name) {
                if (stage == ShaderStage::Geometry && abuf->GetBuffer()) {
                    // TODO(Rodrigo): Guard geometry inputs against out of bound reads. Some games
                    // set an 0x80000000 index for those and the shader fails to build. Find out why
                    // this happens and what's its intent.
                    return "gs_" + name + "[ftou(" + Visit(abuf->GetBuffer()) +
                           ") % MAX_VERTEX_INPUT]";
                }
                return name;
            };

            switch (attribute) {
            case Attribute::Index::Position:
                if (stage != ShaderStage::Fragment) {
                    return GeometryPass("position") + GetSwizzle(element);
                } else {
                    return element == 3 ? "1.0f" : "gl_FragCoord" + GetSwizzle(element);
                }
            case Attribute::Index::PointCoord:
                switch (element) {
                case 0:
                    return "gl_PointCoord.x";
                case 1:
                    return "gl_PointCoord.y";
                case 2:
                case 3:
                    return "0";
                }
                UNREACHABLE();
                return "0";
            case Attribute::Index::TessCoordInstanceIDVertexID:
                // TODO(Subv): Find out what the values are for the first two elements when inside a
                // vertex shader, and what's the value of the fourth element when inside a Tess Eval
                // shader.
                ASSERT(stage == ShaderStage::Vertex);
                switch (element) {
                case 2:
                    // Config pack's first value is instance_id.
                    return "uintBitsToFloat(config_pack[0])";
                case 3:
                    return "uintBitsToFloat(gl_VertexID)";
                }
                UNIMPLEMENTED_MSG("Unmanaged TessCoordInstanceIDVertexID element={}", element);
                return "0";
            case Attribute::Index::FrontFacing:
                // TODO(Subv): Find out what the values are for the other elements.
                ASSERT(stage == ShaderStage::Fragment);
                switch (element) {
                case 3:
                    return "itof(gl_FrontFacing ? -1 : 0)";
                }
                UNIMPLEMENTED_MSG("Unmanaged FrontFacing element={}", element);
                return "0";
            default:
                if (attribute >= Attribute::Index::Attribute_0 &&
                    attribute <= Attribute::Index::Attribute_31) {
                    return GeometryPass(GetInputAttribute(attribute)) + GetSwizzle(element);
                }
                break;
            }
            UNIMPLEMENTED_MSG("Unhandled input attribute: {}", static_cast<u32>(attribute));

        } else if (const auto cbuf = std::get_if<CbufNode>(node)) {
            const Node offset = cbuf->GetOffset();
            if (const auto immediate = std::get_if<ImmediateNode>(offset)) {
                // Direct access
                const u32 offset_imm = immediate->GetValue();
                ASSERT_MSG(offset_imm % 4 == 0, "Unaligned cbuf direct access");
                return fmt::format("{}[{}][{}]", GetConstBuffer(cbuf->GetIndex()),
                                   offset_imm / (4 * 4), (offset_imm / 4) % 4);

            } else if (std::holds_alternative<OperationNode>(*offset)) {
                // Indirect access
                const std::string final_offset = code.GenerateTemporal();
                code.AddLine("uint " + final_offset + " = (ftou(" + Visit(offset) + ") / 4) & " +
                             std::to_string(MAX_CONSTBUFFER_ELEMENTS - 1) + ';');
                return fmt::format("{}[{} / 4][{} % 4]", GetConstBuffer(cbuf->GetIndex()),
                                   final_offset, final_offset);

            } else {
                UNREACHABLE_MSG("Unmanaged offset node type");
            }

        } else if (const auto gmem = std::get_if<GmemNode>(node)) {
            const std::string real = Visit(gmem->GetRealAddress());
            const std::string base = Visit(gmem->GetBaseAddress());
            const std::string final_offset = "(ftou(" + real + ") - ftou(" + base + ")) / 4";
            return fmt::format("{}[{}]", GetGlobalMemory(gmem->GetDescriptor()), final_offset);

        } else if (const auto lmem = std::get_if<LmemNode>(node)) {
            return fmt::format("{}[ftou({}) / 4]", GetLocalMemory(), Visit(lmem->GetAddress()));

        } else if (const auto internal_flag = std::get_if<InternalFlagNode>(node)) {
            return GetInternalFlag(internal_flag->GetFlag());

        } else if (const auto conditional = std::get_if<ConditionalNode>(node)) {
            // It's invalid to call conditional on nested nodes, use an operation instead
            code.AddLine("if (" + Visit(conditional->GetCondition()) + ") {");
            ++code.scope;

            VisitBlock(conditional->GetCode());

            --code.scope;
            code.AddLine('}');
            return {};

        } else if (const auto comment = std::get_if<CommentNode>(node)) {
            return "// " + comment->GetText();
        }
        UNREACHABLE();
        return {};
    }

    std::string ApplyPrecise(Operation operation, const std::string& value) {
        if (!IsPrecise(operation)) {
            return value;
        }
        // There's a bug in NVidia's proprietary drivers that makes precise fail on fragment shaders
        const std::string precise = stage != ShaderStage::Fragment ? "precise " : "";

        const std::string temporal = code.GenerateTemporal();
        code.AddLine(precise + "float " + temporal + " = " + value + ';');
        return temporal;
    }

    std::string VisitOperand(Operation operation, std::size_t operand_index) {
        const auto& operand = operation[operand_index];
        const bool parent_precise = IsPrecise(operation);
        const bool child_precise = IsPrecise(operand);
        const bool child_trivial = !std::holds_alternative<OperationNode>(*operand);
        if (!parent_precise || child_precise || child_trivial) {
            return Visit(operand);
        }

        const std::string temporal = code.GenerateTemporal();
        code.AddLine("float " + temporal + " = " + Visit(operand) + ';');
        return temporal;
    }

    std::string VisitOperand(Operation operation, std::size_t operand_index, Type type) {
        std::string value = VisitOperand(operation, operand_index);
        switch (type) {
        case Type::HalfFloat: {
            const auto half_meta = std::get_if<MetaHalfArithmetic>(&operation.GetMeta());
            if (!half_meta) {
                value = "toHalf2(" + value + ')';
            }

            switch (half_meta->types.at(operand_index)) {
            case Tegra::Shader::HalfType::H0_H1:
                return "toHalf2(" + value + ')';
            case Tegra::Shader::HalfType::F32:
                return "vec2(" + value + ')';
            case Tegra::Shader::HalfType::H0_H0:
                return "vec2(toHalf2(" + value + ")[0])";
            case Tegra::Shader::HalfType::H1_H1:
                return "vec2(toHalf2(" + value + ")[1])";
            }
        }
        default:
            return CastOperand(value, type);
        }
    }

    std::string CastOperand(const std::string& value, Type type) const {
        switch (type) {
        case Type::Bool:
        case Type::Bool2:
        case Type::Float:
            return value;
        case Type::Int:
            return "ftoi(" + value + ')';
        case Type::Uint:
            return "ftou(" + value + ')';
        case Type::HalfFloat:
            // Can't be handled as a stand-alone value
            UNREACHABLE();
            return value;
        }
        UNREACHABLE();
        return value;
    }

    std::string BitwiseCastResult(std::string value, Type type, bool needs_parenthesis = false) {
        switch (type) {
        case Type::Bool:
        case Type::Bool2:
        case Type::Float:
            if (needs_parenthesis) {
                return '(' + value + ')';
            }
            return value;
        case Type::Int:
            return "itof(" + value + ')';
        case Type::Uint:
            return "utof(" + value + ')';
        case Type::HalfFloat:
            return "fromHalf2(" + value + ')';
        }
        UNREACHABLE();
        return value;
    }

    std::string GenerateUnary(Operation operation, const std::string& func, Type result_type,
                              Type type_a, bool needs_parenthesis = true) {
        return ApplyPrecise(operation,
                            BitwiseCastResult(func + '(' + VisitOperand(operation, 0, type_a) + ')',
                                              result_type, needs_parenthesis));
    }

    std::string GenerateBinaryInfix(Operation operation, const std::string& func, Type result_type,
                                    Type type_a, Type type_b) {
        const std::string op_a = VisitOperand(operation, 0, type_a);
        const std::string op_b = VisitOperand(operation, 1, type_b);

        return ApplyPrecise(
            operation, BitwiseCastResult('(' + op_a + ' ' + func + ' ' + op_b + ')', result_type));
    }

    std::string GenerateBinaryCall(Operation operation, const std::string& func, Type result_type,
                                   Type type_a, Type type_b) {
        const std::string op_a = VisitOperand(operation, 0, type_a);
        const std::string op_b = VisitOperand(operation, 1, type_b);

        return ApplyPrecise(operation,
                            BitwiseCastResult(func + '(' + op_a + ", " + op_b + ')', result_type));
    }

    std::string GenerateTernary(Operation operation, const std::string& func, Type result_type,
                                Type type_a, Type type_b, Type type_c) {
        const std::string op_a = VisitOperand(operation, 0, type_a);
        const std::string op_b = VisitOperand(operation, 1, type_b);
        const std::string op_c = VisitOperand(operation, 2, type_c);

        return ApplyPrecise(
            operation,
            BitwiseCastResult(func + '(' + op_a + ", " + op_b + ", " + op_c + ')', result_type));
    }

    std::string GenerateQuaternary(Operation operation, const std::string& func, Type result_type,
                                   Type type_a, Type type_b, Type type_c, Type type_d) {
        const std::string op_a = VisitOperand(operation, 0, type_a);
        const std::string op_b = VisitOperand(operation, 1, type_b);
        const std::string op_c = VisitOperand(operation, 2, type_c);
        const std::string op_d = VisitOperand(operation, 3, type_d);

        return ApplyPrecise(operation, BitwiseCastResult(func + '(' + op_a + ", " + op_b + ", " +
                                                             op_c + ", " + op_d + ')',
                                                         result_type));
    }

    std::string GenerateTexture(Operation operation, const std::string& func,
                                const std::vector<std::pair<Type, Node>>& extras) {
        constexpr std::array<const char*, 4> coord_constructors = {"float", "vec2", "vec3", "vec4"};

        const auto meta = std::get_if<MetaTexture>(&operation.GetMeta());
        ASSERT(meta);

        const std::size_t count = operation.GetOperandsCount();
        const bool has_array = meta->sampler.IsArray();
        const bool has_shadow = meta->sampler.IsShadow();

        std::string expr = func;
        expr += '(';
        expr += GetSampler(meta->sampler);
        expr += ", ";

        expr += coord_constructors.at(count + (has_array ? 1 : 0) + (has_shadow ? 1 : 0) - 1);
        expr += '(';
        for (std::size_t i = 0; i < count; ++i) {
            expr += Visit(operation[i]);

            const std::size_t next = i + 1;
            if (next < count)
                expr += ", ";
        }
        if (has_array) {
            expr += ", float(ftoi(" + Visit(meta->array) + "))";
        }
        if (has_shadow) {
            expr += ", " + Visit(meta->depth_compare);
        }
        expr += ')';

        for (const auto& extra_pair : extras) {
            const auto [type, operand] = extra_pair;
            if (operand == nullptr) {
                continue;
            }
            expr += ", ";

            switch (type) {
            case Type::Int:
                if (const auto immediate = std::get_if<ImmediateNode>(operand)) {
                    // Inline the string as an immediate integer in GLSL (some extra arguments are
                    // required to be constant)
                    expr += std::to_string(static_cast<s32>(immediate->GetValue()));
                } else {
                    expr += "ftoi(" + Visit(operand) + ')';
                }
                break;
            case Type::Float:
                expr += Visit(operand);
                break;
<<<<<<< HEAD
            default:
                UNIMPLEMENTED_MSG("Unimplemented extra type={}", static_cast<u32>(type));
                expr += '0';
                break;
=======
            default: {
                const auto type_int = static_cast<u32>(type);
                UNIMPLEMENTED_MSG("Unimplemented extra type={}", type_int);
                expr += '0';
                break;
            }
>>>>>>> 8dc2f01e
            }
        }

        return expr + ')';
    }

    std::string Assign(Operation operation) {
        const Node dest = operation[0];
        const Node src = operation[1];

        std::string target;
        if (const auto gpr = std::get_if<GprNode>(dest)) {
            if (gpr->GetIndex() == Register::ZeroIndex) {
                // Writing to Register::ZeroIndex is a no op
                return {};
            }
            target = GetRegister(gpr->GetIndex());

        } else if (const auto abuf = std::get_if<AbufNode>(dest)) {
            target = [&]() -> std::string {
                switch (const auto attribute = abuf->GetIndex(); abuf->GetIndex()) {
                case Attribute::Index::Position:
                    return "position" + GetSwizzle(abuf->GetElement());
                case Attribute::Index::PointSize:
                    return "gl_PointSize";
                case Attribute::Index::ClipDistances0123:
                    return "gl_ClipDistance[" + std::to_string(abuf->GetElement()) + ']';
                case Attribute::Index::ClipDistances4567:
                    return "gl_ClipDistance[" + std::to_string(abuf->GetElement() + 4) + ']';
                default:
                    if (attribute >= Attribute::Index::Attribute_0 &&
                        attribute <= Attribute::Index::Attribute_31) {
                        return GetOutputAttribute(attribute) + GetSwizzle(abuf->GetElement());
                    }
                    UNIMPLEMENTED_MSG("Unhandled output attribute: {}",
                                      static_cast<u32>(attribute));
                    return "0";
                }
            }();

        } else if (const auto lmem = std::get_if<LmemNode>(dest)) {
            target = GetLocalMemory() + "[ftou(" + Visit(lmem->GetAddress()) + ") / 4]";

        } else {
            UNREACHABLE_MSG("Assign called without a proper target");
        }

        code.AddLine(target + " = " + Visit(src) + ';');
        return {};
    }

    std::string Composite(Operation operation) {
        std::string value = "vec4(";
        for (std::size_t i = 0; i < 4; ++i) {
            value += Visit(operation[i]);
            if (i < 3)
                value += ", ";
        }
        value += ')';
        return value;
    }

    template <Type type>
    std::string Add(Operation operation) {
        return GenerateBinaryInfix(operation, "+", type, type, type);
    }

    template <Type type>
    std::string Mul(Operation operation) {
        return GenerateBinaryInfix(operation, "*", type, type, type);
    }

    template <Type type>
    std::string Div(Operation operation) {
        return GenerateBinaryInfix(operation, "/", type, type, type);
    }

    template <Type type>
    std::string Fma(Operation operation) {
        return GenerateTernary(operation, "fma", type, type, type, type);
    }

    template <Type type>
    std::string Negate(Operation operation) {
        return GenerateUnary(operation, "-", type, type, true);
    }

    template <Type type>
    std::string Absolute(Operation operation) {
        return GenerateUnary(operation, "abs", type, type, false);
    }

    std::string FClamp(Operation operation) {
        return GenerateTernary(operation, "clamp", Type::Float, Type::Float, Type::Float,
                               Type::Float);
    }

    template <Type type>
    std::string Min(Operation operation) {
        return GenerateBinaryCall(operation, "min", type, type, type);
    }

    template <Type type>
    std::string Max(Operation operation) {
        return GenerateBinaryCall(operation, "max", type, type, type);
    }

    std::string Select(Operation operation) {
        const std::string condition = Visit(operation[0]);
        const std::string true_case = Visit(operation[1]);
        const std::string false_case = Visit(operation[2]);
        return ApplyPrecise(operation,
                            '(' + condition + " ? " + true_case + " : " + false_case + ')');
    }

    std::string FCos(Operation operation) {
        return GenerateUnary(operation, "cos", Type::Float, Type::Float, false);
    }

    std::string FSin(Operation operation) {
        return GenerateUnary(operation, "sin", Type::Float, Type::Float, false);
    }

    std::string FExp2(Operation operation) {
        return GenerateUnary(operation, "exp2", Type::Float, Type::Float, false);
    }

    std::string FLog2(Operation operation) {
        return GenerateUnary(operation, "log2", Type::Float, Type::Float, false);
    }

    std::string FInverseSqrt(Operation operation) {
        return GenerateUnary(operation, "inversesqrt", Type::Float, Type::Float, false);
    }

    std::string FSqrt(Operation operation) {
        return GenerateUnary(operation, "sqrt", Type::Float, Type::Float, false);
    }

    std::string FRoundEven(Operation operation) {
        return GenerateUnary(operation, "roundEven", Type::Float, Type::Float, false);
    }

    std::string FFloor(Operation operation) {
        return GenerateUnary(operation, "floor", Type::Float, Type::Float, false);
    }

    std::string FCeil(Operation operation) {
        return GenerateUnary(operation, "ceil", Type::Float, Type::Float, false);
    }

    std::string FTrunc(Operation operation) {
        return GenerateUnary(operation, "trunc", Type::Float, Type::Float, false);
    }

    template <Type type>
    std::string FCastInteger(Operation operation) {
        return GenerateUnary(operation, "float", Type::Float, type, false);
    }

    std::string ICastFloat(Operation operation) {
        return GenerateUnary(operation, "int", Type::Int, Type::Float, false);
    }

    std::string ICastUnsigned(Operation operation) {
        return GenerateUnary(operation, "int", Type::Int, Type::Uint, false);
    }

    template <Type type>
    std::string LogicalShiftLeft(Operation operation) {
        return GenerateBinaryInfix(operation, "<<", type, type, Type::Uint);
    }

    std::string ILogicalShiftRight(Operation operation) {
        const std::string op_a = VisitOperand(operation, 0, Type::Uint);
        const std::string op_b = VisitOperand(operation, 1, Type::Uint);

        return ApplyPrecise(operation,
                            BitwiseCastResult("int(" + op_a + " >> " + op_b + ')', Type::Int));
    }

    std::string IArithmeticShiftRight(Operation operation) {
        return GenerateBinaryInfix(operation, ">>", Type::Int, Type::Int, Type::Uint);
    }

    template <Type type>
    std::string BitwiseAnd(Operation operation) {
        return GenerateBinaryInfix(operation, "&", type, type, type);
    }

    template <Type type>
    std::string BitwiseOr(Operation operation) {
        return GenerateBinaryInfix(operation, "|", type, type, type);
    }

    template <Type type>
    std::string BitwiseXor(Operation operation) {
        return GenerateBinaryInfix(operation, "^", type, type, type);
    }

    template <Type type>
    std::string BitwiseNot(Operation operation) {
        return GenerateUnary(operation, "~", type, type, false);
    }

    std::string UCastFloat(Operation operation) {
        return GenerateUnary(operation, "uint", Type::Uint, Type::Float, false);
    }

    std::string UCastSigned(Operation operation) {
        return GenerateUnary(operation, "uint", Type::Uint, Type::Int, false);
    }

    std::string UShiftRight(Operation operation) {
        return GenerateBinaryInfix(operation, ">>", Type::Uint, Type::Uint, Type::Uint);
    }

    template <Type type>
    std::string BitfieldInsert(Operation operation) {
        return GenerateQuaternary(operation, "bitfieldInsert", type, type, type, Type::Int,
                                  Type::Int);
    }

    template <Type type>
    std::string BitfieldExtract(Operation operation) {
        return GenerateTernary(operation, "bitfieldExtract", type, type, Type::Int, Type::Int);
    }

    template <Type type>
    std::string BitCount(Operation operation) {
        return GenerateUnary(operation, "bitCount", type, type, false);
    }

    std::string HNegate(Operation operation) {
        const auto GetNegate = [&](std::size_t index) -> std::string {
            return VisitOperand(operation, index, Type::Bool) + " ? -1 : 1";
        };
        const std::string value = '(' + VisitOperand(operation, 0, Type::HalfFloat) + " * vec2(" +
                                  GetNegate(1) + ", " + GetNegate(2) + "))";
        return BitwiseCastResult(value, Type::HalfFloat);
    }

    std::string HMergeF32(Operation operation) {
        return "float(toHalf2(" + Visit(operation[0]) + ")[0])";
    }

    std::string HMergeH0(Operation operation) {
        return "fromHalf2(vec2(toHalf2(" + Visit(operation[0]) + ")[1], toHalf2(" +
               Visit(operation[1]) + ")[0]))";
    }

    std::string HMergeH1(Operation operation) {
        return "fromHalf2(vec2(toHalf2(" + Visit(operation[0]) + ")[0], toHalf2(" +
               Visit(operation[1]) + ")[1]))";
    }

    std::string HPack2(Operation operation) {
        return "utof(packHalf2x16(vec2(" + Visit(operation[0]) + ", " + Visit(operation[1]) + ")))";
    }

    template <Type type>
    std::string LogicalLessThan(Operation operation) {
        return GenerateBinaryInfix(operation, "<", Type::Bool, type, type);
    }

    template <Type type>
    std::string LogicalEqual(Operation operation) {
        return GenerateBinaryInfix(operation, "==", Type::Bool, type, type);
    }

    template <Type type>
    std::string LogicalLessEqual(Operation operation) {
        return GenerateBinaryInfix(operation, "<=", Type::Bool, type, type);
    }

    template <Type type>
    std::string LogicalGreaterThan(Operation operation) {
        return GenerateBinaryInfix(operation, ">", Type::Bool, type, type);
    }

    template <Type type>
    std::string LogicalNotEqual(Operation operation) {
        return GenerateBinaryInfix(operation, "!=", Type::Bool, type, type);
    }

    template <Type type>
    std::string LogicalGreaterEqual(Operation operation) {
        return GenerateBinaryInfix(operation, ">=", Type::Bool, type, type);
    }

    std::string LogicalFIsNan(Operation operation) {
        return GenerateUnary(operation, "isnan", Type::Bool, Type::Float, false);
    }

    std::string LogicalAssign(Operation operation) {
        const Node dest = operation[0];
        const Node src = operation[1];

        std::string target;

        if (const auto pred = std::get_if<PredicateNode>(dest)) {
            ASSERT_MSG(!pred->IsNegated(), "Negating logical assignment");

            const auto index = pred->GetIndex();
            switch (index) {
            case Tegra::Shader::Pred::NeverExecute:
            case Tegra::Shader::Pred::UnusedIndex:
                // Writing to these predicates is a no-op
                return {};
            }
            target = GetPredicate(index);
        } else if (const auto flag = std::get_if<InternalFlagNode>(dest)) {
            target = GetInternalFlag(flag->GetFlag());
        }

        code.AddLine(target + " = " + Visit(src) + ';');
        return {};
    }

    std::string LogicalAnd(Operation operation) {
        return GenerateBinaryInfix(operation, "&&", Type::Bool, Type::Bool, Type::Bool);
    }

    std::string LogicalOr(Operation operation) {
        return GenerateBinaryInfix(operation, "||", Type::Bool, Type::Bool, Type::Bool);
    }

    std::string LogicalXor(Operation operation) {
        return GenerateBinaryInfix(operation, "^^", Type::Bool, Type::Bool, Type::Bool);
    }

    std::string LogicalNegate(Operation operation) {
        return GenerateUnary(operation, "!", Type::Bool, Type::Bool, false);
    }

    std::string LogicalPick2(Operation operation) {
        const std::string pair = VisitOperand(operation, 0, Type::Bool2);
        return pair + '[' + VisitOperand(operation, 1, Type::Uint) + ']';
    }

    std::string LogicalAll2(Operation operation) {
        return GenerateUnary(operation, "all", Type::Bool, Type::Bool2);
    }

    std::string LogicalAny2(Operation operation) {
        return GenerateUnary(operation, "any", Type::Bool, Type::Bool2);
    }

    std::string Logical2HLessThan(Operation operation) {
        return GenerateBinaryCall(operation, "lessThan", Type::Bool2, Type::HalfFloat,
                                  Type::HalfFloat);
    }

    std::string Logical2HEqual(Operation operation) {
        return GenerateBinaryCall(operation, "equal", Type::Bool2, Type::HalfFloat,
                                  Type::HalfFloat);
    }

    std::string Logical2HLessEqual(Operation operation) {
        return GenerateBinaryCall(operation, "lessThanEqual", Type::Bool2, Type::HalfFloat,
                                  Type::HalfFloat);
    }

    std::string Logical2HGreaterThan(Operation operation) {
        return GenerateBinaryCall(operation, "greaterThan", Type::Bool2, Type::HalfFloat,
                                  Type::HalfFloat);
    }

    std::string Logical2HNotEqual(Operation operation) {
        return GenerateBinaryCall(operation, "notEqual", Type::Bool2, Type::HalfFloat,
                                  Type::HalfFloat);
    }

    std::string Logical2HGreaterEqual(Operation operation) {
        return GenerateBinaryCall(operation, "greaterThanEqual", Type::Bool2, Type::HalfFloat,
                                  Type::HalfFloat);
    }

    std::string Texture(Operation operation) {
        const auto meta = std::get_if<MetaTexture>(&operation.GetMeta());
        ASSERT(meta);

        std::string expr = GenerateTexture(operation, "texture", {{Type::Float, meta->bias}});
        if (meta->sampler.IsShadow()) {
            expr = "vec4(" + expr + ')';
        }
        return expr + GetSwizzle(meta->element);
    }

    std::string TextureLod(Operation operation) {
        const auto meta = std::get_if<MetaTexture>(&operation.GetMeta());
        ASSERT(meta);

        std::string expr = GenerateTexture(operation, "textureLod", {{Type::Float, meta->lod}});
        if (meta->sampler.IsShadow()) {
            expr = "vec4(" + expr + ')';
        }
        return expr + GetSwizzle(meta->element);
    }

    std::string TextureGather(Operation operation) {
        const auto meta = std::get_if<MetaTexture>(&operation.GetMeta());
        ASSERT(meta);

        const auto type = meta->sampler.IsShadow() ? Type::Float : Type::Int;
        return GenerateTexture(operation, "textureGather", {{type, meta->component}}) +
               GetSwizzle(meta->element);
    }

    std::string TextureQueryDimensions(Operation operation) {
        const auto meta = std::get_if<MetaTexture>(&operation.GetMeta());
        ASSERT(meta);

        const std::string sampler = GetSampler(meta->sampler);
        const std::string lod = VisitOperand(operation, 0, Type::Int);

        switch (meta->element) {
        case 0:
        case 1:
            return "textureSize(" + sampler + ", " + lod + ')' + GetSwizzle(meta->element);
        case 2:
            return "0";
        case 3:
            return "textureQueryLevels(" + sampler + ')';
        }
        UNREACHABLE();
        return "0";
    }

    std::string TextureQueryLod(Operation operation) {
        const auto meta = std::get_if<MetaTexture>(&operation.GetMeta());
        ASSERT(meta);

        if (meta->element < 2) {
            return "itof(int((" + GenerateTexture(operation, "textureQueryLod", {}) +
                   " * vec2(256))" + GetSwizzle(meta->element) + "))";
        }
        return "0";
    }

    std::string TexelFetch(Operation operation) {
        constexpr std::array<const char*, 4> constructors = {"int", "ivec2", "ivec3", "ivec4"};
        const auto meta = std::get_if<MetaTexture>(&operation.GetMeta());
        ASSERT(meta);
        UNIMPLEMENTED_IF(meta->sampler.IsArray());
        const std::size_t count = operation.GetOperandsCount();

        std::string expr = "texelFetch(";
        expr += GetSampler(meta->sampler);
        expr += ", ";

        expr += constructors.at(operation.GetOperandsCount() - 1);
        expr += '(';
        for (std::size_t i = 0; i < count; ++i) {
            expr += VisitOperand(operation, i, Type::Int);
            const std::size_t next = i + 1;
            if (next == count)
                expr += ')';
            else if (next < count)
                expr += ", ";
        }
        if (meta->lod) {
            expr += ", ";
            expr += CastOperand(Visit(meta->lod), Type::Int);
        }
        expr += ')';

        return expr + GetSwizzle(meta->element);
    }

    std::string Branch(Operation operation) {
        const auto target = std::get_if<ImmediateNode>(operation[0]);
        UNIMPLEMENTED_IF(!target);

        code.AddLine(fmt::format("jmp_to = 0x{:x}u;", target->GetValue()));
        code.AddLine("break;");
        return {};
    }

    std::string PushFlowStack(Operation operation) {
        const auto target = std::get_if<ImmediateNode>(operation[0]);
        UNIMPLEMENTED_IF(!target);

        code.AddLine(fmt::format("flow_stack[flow_stack_top++] = 0x{:x}u;", target->GetValue()));
        return {};
    }

    std::string PopFlowStack(Operation operation) {
        code.AddLine("jmp_to = flow_stack[--flow_stack_top];");
        code.AddLine("break;");
        return {};
    }

    std::string Exit(Operation operation) {
        if (stage != ShaderStage::Fragment) {
            code.AddLine("return;");
            return {};
        }
        const auto& used_registers = ir.GetRegisters();
        const auto SafeGetRegister = [&](u32 reg) -> std::string {
            // TODO(Rodrigo): Replace with contains once C++20 releases
            if (used_registers.find(reg) != used_registers.end()) {
                return GetRegister(reg);
            }
            return "0.0f";
        };

        UNIMPLEMENTED_IF_MSG(header.ps.omap.sample_mask != 0, "Sample mask write is unimplemented");

        code.AddLine("if (alpha_test[0] != 0) {");
        ++code.scope;
        // We start on the register containing the alpha value in the first RT.
        u32 current_reg = 3;
        for (u32 render_target = 0; render_target < Maxwell::NumRenderTargets; ++render_target) {
            // TODO(Blinkhawk): verify the behavior of alpha testing on hardware when
            // multiple render targets are used.
            if (header.ps.IsColorComponentOutputEnabled(render_target, 0) ||
                header.ps.IsColorComponentOutputEnabled(render_target, 1) ||
                header.ps.IsColorComponentOutputEnabled(render_target, 2) ||
                header.ps.IsColorComponentOutputEnabled(render_target, 3)) {
                code.AddLine(
                    fmt::format("if (!AlphaFunc({})) discard;", SafeGetRegister(current_reg)));
                current_reg += 4;
            }
        }
        --code.scope;
        code.AddLine('}');

        // Write the color outputs using the data in the shader registers, disabled
        // rendertargets/components are skipped in the register assignment.
        current_reg = 0;
        for (u32 render_target = 0; render_target < Maxwell::NumRenderTargets; ++render_target) {
            // TODO(Subv): Figure out how dual-source blending is configured in the Switch.
            for (u32 component = 0; component < 4; ++component) {
                if (header.ps.IsColorComponentOutputEnabled(render_target, component)) {
                    code.AddLine(fmt::format("FragColor{}[{}] = {};", render_target, component,
                                             SafeGetRegister(current_reg)));
                    ++current_reg;
                }
            }
        }

        if (header.ps.omap.depth) {
            // The depth output is always 2 registers after the last color output, and current_reg
            // already contains one past the last color register.
            code.AddLine("gl_FragDepth = " + SafeGetRegister(current_reg + 1) + ';');
        }

        code.AddLine("return;");
        return {};
    }

    std::string Discard(Operation operation) {
        // Enclose "discard" in a conditional, so that GLSL compilation does not complain
        // about unexecuted instructions that may follow this.
        code.AddLine("if (true) {");
        ++code.scope;
        code.AddLine("discard;");
        --code.scope;
        code.AddLine("}");
        return {};
    }

    std::string EmitVertex(Operation operation) {
        ASSERT_MSG(stage == ShaderStage::Geometry,
                   "EmitVertex is expected to be used in a geometry shader.");

        // If a geometry shader is attached, it will always flip (it's the last stage before
        // fragment). For more info about flipping, refer to gl_shader_gen.cpp.
        code.AddLine("position.xy *= viewport_flip.xy;");
        code.AddLine("gl_Position = position;");
        code.AddLine("position.w = 1.0;");
        code.AddLine("EmitVertex();");
        return {};
    }

    std::string EndPrimitive(Operation operation) {
        ASSERT_MSG(stage == ShaderStage::Geometry,
                   "EndPrimitive is expected to be used in a geometry shader.");

        code.AddLine("EndPrimitive();");
        return {};
    }

    std::string YNegate(Operation operation) {
        // Config pack's third value is Y_NEGATE's state.
        return "uintBitsToFloat(config_pack[2])";
    }

    static constexpr OperationDecompilersArray operation_decompilers = {
        &GLSLDecompiler::Assign,

        &GLSLDecompiler::Select,

        &GLSLDecompiler::Add<Type::Float>,
        &GLSLDecompiler::Mul<Type::Float>,
        &GLSLDecompiler::Div<Type::Float>,
        &GLSLDecompiler::Fma<Type::Float>,
        &GLSLDecompiler::Negate<Type::Float>,
        &GLSLDecompiler::Absolute<Type::Float>,
        &GLSLDecompiler::FClamp,
        &GLSLDecompiler::Min<Type::Float>,
        &GLSLDecompiler::Max<Type::Float>,
        &GLSLDecompiler::FCos,
        &GLSLDecompiler::FSin,
        &GLSLDecompiler::FExp2,
        &GLSLDecompiler::FLog2,
        &GLSLDecompiler::FInverseSqrt,
        &GLSLDecompiler::FSqrt,
        &GLSLDecompiler::FRoundEven,
        &GLSLDecompiler::FFloor,
        &GLSLDecompiler::FCeil,
        &GLSLDecompiler::FTrunc,
        &GLSLDecompiler::FCastInteger<Type::Int>,
        &GLSLDecompiler::FCastInteger<Type::Uint>,

        &GLSLDecompiler::Add<Type::Int>,
        &GLSLDecompiler::Mul<Type::Int>,
        &GLSLDecompiler::Div<Type::Int>,
        &GLSLDecompiler::Negate<Type::Int>,
        &GLSLDecompiler::Absolute<Type::Int>,
        &GLSLDecompiler::Min<Type::Int>,
        &GLSLDecompiler::Max<Type::Int>,

        &GLSLDecompiler::ICastFloat,
        &GLSLDecompiler::ICastUnsigned,
        &GLSLDecompiler::LogicalShiftLeft<Type::Int>,
        &GLSLDecompiler::ILogicalShiftRight,
        &GLSLDecompiler::IArithmeticShiftRight,
        &GLSLDecompiler::BitwiseAnd<Type::Int>,
        &GLSLDecompiler::BitwiseOr<Type::Int>,
        &GLSLDecompiler::BitwiseXor<Type::Int>,
        &GLSLDecompiler::BitwiseNot<Type::Int>,
        &GLSLDecompiler::BitfieldInsert<Type::Int>,
        &GLSLDecompiler::BitfieldExtract<Type::Int>,
        &GLSLDecompiler::BitCount<Type::Int>,

        &GLSLDecompiler::Add<Type::Uint>,
        &GLSLDecompiler::Mul<Type::Uint>,
        &GLSLDecompiler::Div<Type::Uint>,
        &GLSLDecompiler::Min<Type::Uint>,
        &GLSLDecompiler::Max<Type::Uint>,
        &GLSLDecompiler::UCastFloat,
        &GLSLDecompiler::UCastSigned,
        &GLSLDecompiler::LogicalShiftLeft<Type::Uint>,
        &GLSLDecompiler::UShiftRight,
        &GLSLDecompiler::UShiftRight,
        &GLSLDecompiler::BitwiseAnd<Type::Uint>,
        &GLSLDecompiler::BitwiseOr<Type::Uint>,
        &GLSLDecompiler::BitwiseXor<Type::Uint>,
        &GLSLDecompiler::BitwiseNot<Type::Uint>,
        &GLSLDecompiler::BitfieldInsert<Type::Uint>,
        &GLSLDecompiler::BitfieldExtract<Type::Uint>,
        &GLSLDecompiler::BitCount<Type::Uint>,

        &GLSLDecompiler::Add<Type::HalfFloat>,
        &GLSLDecompiler::Mul<Type::HalfFloat>,
        &GLSLDecompiler::Fma<Type::HalfFloat>,
        &GLSLDecompiler::Absolute<Type::HalfFloat>,
        &GLSLDecompiler::HNegate,
        &GLSLDecompiler::HMergeF32,
        &GLSLDecompiler::HMergeH0,
        &GLSLDecompiler::HMergeH1,
        &GLSLDecompiler::HPack2,

        &GLSLDecompiler::LogicalAssign,
        &GLSLDecompiler::LogicalAnd,
        &GLSLDecompiler::LogicalOr,
        &GLSLDecompiler::LogicalXor,
        &GLSLDecompiler::LogicalNegate,
        &GLSLDecompiler::LogicalPick2,
        &GLSLDecompiler::LogicalAll2,
        &GLSLDecompiler::LogicalAny2,

        &GLSLDecompiler::LogicalLessThan<Type::Float>,
        &GLSLDecompiler::LogicalEqual<Type::Float>,
        &GLSLDecompiler::LogicalLessEqual<Type::Float>,
        &GLSLDecompiler::LogicalGreaterThan<Type::Float>,
        &GLSLDecompiler::LogicalNotEqual<Type::Float>,
        &GLSLDecompiler::LogicalGreaterEqual<Type::Float>,
        &GLSLDecompiler::LogicalFIsNan,

        &GLSLDecompiler::LogicalLessThan<Type::Int>,
        &GLSLDecompiler::LogicalEqual<Type::Int>,
        &GLSLDecompiler::LogicalLessEqual<Type::Int>,
        &GLSLDecompiler::LogicalGreaterThan<Type::Int>,
        &GLSLDecompiler::LogicalNotEqual<Type::Int>,
        &GLSLDecompiler::LogicalGreaterEqual<Type::Int>,

        &GLSLDecompiler::LogicalLessThan<Type::Uint>,
        &GLSLDecompiler::LogicalEqual<Type::Uint>,
        &GLSLDecompiler::LogicalLessEqual<Type::Uint>,
        &GLSLDecompiler::LogicalGreaterThan<Type::Uint>,
        &GLSLDecompiler::LogicalNotEqual<Type::Uint>,
        &GLSLDecompiler::LogicalGreaterEqual<Type::Uint>,

        &GLSLDecompiler::Logical2HLessThan,
        &GLSLDecompiler::Logical2HEqual,
        &GLSLDecompiler::Logical2HLessEqual,
        &GLSLDecompiler::Logical2HGreaterThan,
        &GLSLDecompiler::Logical2HNotEqual,
        &GLSLDecompiler::Logical2HGreaterEqual,

        &GLSLDecompiler::Texture,
        &GLSLDecompiler::TextureLod,
        &GLSLDecompiler::TextureGather,
        &GLSLDecompiler::TextureQueryDimensions,
        &GLSLDecompiler::TextureQueryLod,
        &GLSLDecompiler::TexelFetch,

        &GLSLDecompiler::Branch,
        &GLSLDecompiler::PushFlowStack,
        &GLSLDecompiler::PopFlowStack,
        &GLSLDecompiler::Exit,
        &GLSLDecompiler::Discard,

        &GLSLDecompiler::EmitVertex,
        &GLSLDecompiler::EndPrimitive,

        &GLSLDecompiler::YNegate,
    };

    std::string GetRegister(u32 index) const {
        return GetDeclarationWithSuffix(index, "gpr");
    }

    std::string GetPredicate(Tegra::Shader::Pred pred) const {
        return GetDeclarationWithSuffix(static_cast<u32>(pred), "pred");
    }

    std::string GetInputAttribute(Attribute::Index attribute) const {
        const auto index{static_cast<u32>(attribute) -
                         static_cast<u32>(Attribute::Index::Attribute_0)};
        return GetDeclarationWithSuffix(index, "input_attr");
    }

    std::string GetOutputAttribute(Attribute::Index attribute) const {
        const auto index{static_cast<u32>(attribute) -
                         static_cast<u32>(Attribute::Index::Attribute_0)};
        return GetDeclarationWithSuffix(index, "output_attr");
    }

    std::string GetConstBuffer(u32 index) const {
        return GetDeclarationWithSuffix(index, "cbuf");
    }

    std::string GetGlobalMemory(const GlobalMemoryBase& descriptor) const {
        return fmt::format("gmem_{}_{}_{}", descriptor.cbuf_index, descriptor.cbuf_offset, suffix);
    }

    std::string GetGlobalMemoryBlock(const GlobalMemoryBase& descriptor) const {
        return fmt::format("gmem_block_{}_{}_{}", descriptor.cbuf_index, descriptor.cbuf_offset,
                           suffix);
    }

    std::string GetConstBufferBlock(u32 index) const {
        return GetDeclarationWithSuffix(index, "cbuf_block");
    }

    std::string GetLocalMemory() const {
        return "lmem_" + suffix;
    }

    std::string GetInternalFlag(InternalFlag flag) const {
        constexpr std::array<const char*, 4> InternalFlagNames = {"zero_flag", "sign_flag",
                                                                  "carry_flag", "overflow_flag"};
        const auto index = static_cast<u32>(flag);
        ASSERT(index < static_cast<u32>(InternalFlag::Amount));

        return std::string(InternalFlagNames[index]) + '_' + suffix;
    }

    std::string GetSampler(const Sampler& sampler) const {
        return GetDeclarationWithSuffix(static_cast<u32>(sampler.GetIndex()), "sampler");
    }

    std::string GetDeclarationWithSuffix(u32 index, const std::string& name) const {
        return name + '_' + std::to_string(index) + '_' + suffix;
    }

    const ShaderIR& ir;
    const ShaderStage stage;
    const std::string suffix;
    const Header header;

    ShaderWriter code;
};

std::string GetCommonDeclarations() {
    const auto cbuf = std::to_string(MAX_CONSTBUFFER_ELEMENTS);
    const auto gmem = std::to_string(MAX_GLOBALMEMORY_ELEMENTS);
    return "#define MAX_CONSTBUFFER_ELEMENTS " + cbuf + "\n" +
           "#define MAX_GLOBALMEMORY_ELEMENTS " + gmem + "\n" +
           "#define ftoi floatBitsToInt\n"
           "#define ftou floatBitsToUint\n"
           "#define itof intBitsToFloat\n"
           "#define utof uintBitsToFloat\n\n"
           "float fromHalf2(vec2 pair) {\n"
           "    return utof(packHalf2x16(pair));\n"
           "}\n\n"
           "vec2 toHalf2(float value) {\n"
           "    return unpackHalf2x16(ftou(value));\n"
           "}\n";
}

ProgramResult Decompile(const ShaderIR& ir, Maxwell::ShaderStage stage, const std::string& suffix) {
    GLSLDecompiler decompiler(ir, stage, suffix);
    decompiler.Decompile();
    return {decompiler.GetResult(), decompiler.GetShaderEntries()};
}

} // namespace OpenGL::GLShader<|MERGE_RESOLUTION|>--- conflicted
+++ resolved
@@ -771,19 +771,12 @@
             case Type::Float:
                 expr += Visit(operand);
                 break;
-<<<<<<< HEAD
-            default:
-                UNIMPLEMENTED_MSG("Unimplemented extra type={}", static_cast<u32>(type));
-                expr += '0';
-                break;
-=======
             default: {
                 const auto type_int = static_cast<u32>(type);
                 UNIMPLEMENTED_MSG("Unimplemented extra type={}", type_int);
                 expr += '0';
                 break;
             }
->>>>>>> 8dc2f01e
             }
         }
 
